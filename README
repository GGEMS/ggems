<<<<<<< HEAD
GGEMS v2

Mac:
sourceG4
open -a /Applications/Qt\ Creator.app/
=======
====
TODO
====
>>>>>>> cfe9a956

GGEMS Enhancement Proposals (GEP)

* **GEP001 - Fix image reader (according the global frame)**
* *GEP002 - Fix particle geometry navigation (still error with float uncertainty) - JB*
* *GEP003 - Add energy cut based on range value - JB*
* *GEP004 - In ct_detector trak_to_in, pixel id calculation and particle counting should move to the digitizer part - JB*
* **GEP005 - In Bremsstrahlung, xsection can be pre-calculated improving the RandomAtomSelection**
* **GEP006 - In Bremsstrahlung, track secondary photons**
* *GEP007 - In ConeBeamCTSource, spectrum data from file is allocated using f64 buffer, need to change for f32 - JB*
* **GEP008 - Improve PRNG by using others or cuRand, XORWOW is closer to MT from G4**
* **GEP009 - tlimitminfix in eMscScattering and gLatCorrection should be used the defined geometry tolerance**
* **GEP010 - Improve edep deposition while volume and doxel size are different to the phantom. Some aliasing appears in this case.**
* *GEP011 - Change the name dose_to_phantom by dose_to_medium - JB*
* *GEP012 - Change name doxel into dosel - JB*
* *GEP013 - Use Template for VoxVolumeData (in ui16) and f32VoxVolumeData (in f32) in order to have only one structure. - JB*
* *GEP014 - Use unified memory for phantom data - withdraw JB*
* *GEP015 - Use unified memory for cross section data - withdraw JB*
* *GEP016 - Use unified memory for material data - withdraw JB*
* **GRP017 - Use ImageIO to open MHD in voxelized.cu**

GGEMS Bug Reporting (GBR) 

* *GBR001 - No set_model in class of ConeBeamCTSource - JB*
* *GBR002 - No printInfoDetection in class of ConeBeamCTSource - JB*
* *GBR003 - Dose to patient not working while using a voxel size different to the doxel size - JB*
* **GBR004 - Open 01/03/16 JB - Dose to phantom in 03_exePhotonBeam has small artefact between boundary material. Indexes of density voxel are not calculated properly.**
* **GBR005 - Open 03/03/16 JB - With lare range cut edep are not deposed properly between two different boundary material. Management of step length with boundary distance seem not working properly while material change in the next voxel. This issue seem related to GBR004. First investigation leed to a problem of safety calculation in eMscScattering and gLatCorrection. This have to be investigated. Bug can be observed using 03_exePhotonBeam_Phantom with range cut of 100um**
* *GBR006 - Open 06/03/16 JB - Fix typo exit_simulation (Aborted) - close 08/03/16 - JB*
* *GBR007 - Open 07/03/16 JB - Fix dose (no output) and uncertainty calculation (some nan) - close 08/03/16 - JB*
* *GBR008 - Open 08/03/16 JB - Still strange values on Dose map... - close 31/01/17 - JB*
* **GBR009 - Open 08/09/16 JB - Standard binary search to be not working properly, however if we use the binary_search_left, which is more right, electron tracking does not work... Meaning, that electron navigation was designed to work with the uncorrect binary_search. Both, binary_search code have to be fused and electron navigation adapt**
* *GBR010 - Not working on arch > 5.0 - close 31/01/17 - JB*

====
Misc
====

====
Help
====

---------
MERCURIAL
---------

* See commits
hg glog | head

* New branch
hg branch MYBRANCH
hg ci -m 'my new branch'
hg push --new-branch

* See branches
hg branches

* Change the branch
hg update BRANCHNAME

* Merge with default
hg update default
hg merge MYBRANCH
hg ci -m 'merge with MYBRANCH'

* Update branch with default
hg update toto
hg merge default
hg ci -m 'some fresh blood'

* Closing a branch
hg up MYBRANCH
hg ci -m 'closing mybranch' --close-branch

* Closing a head
hg update -r NUMBER_OF_REVISION
hg ci -m 'closing head' --close-branch
hg update --clean

* Get fresh files (if removed accidentaly)
hg update --clean

* Forget a file
hg forget

* After removing a file manually, remove it from hg tree
hg remove --after
<|MERGE_RESOLUTION|>--- conflicted
+++ resolved
@@ -1,14 +1,6 @@
-<<<<<<< HEAD
-GGEMS v2
-
-Mac:
-sourceG4
-open -a /Applications/Qt\ Creator.app/
-=======
 ====
 TODO
 ====
->>>>>>> cfe9a956
 
 GGEMS Enhancement Proposals (GEP)
 
