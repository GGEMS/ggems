# GGEMS

website: <https://ggems.fr>

forum: <https://forum.ggems.fr>

## Description

GGEMS is an advanced Monte Carlo simulation platform using the OpenCL library managing CPU and GPU architecture. GGEMS is fully developed in C++ and accessible via Python command line. Well-validated Geant4 physic models are used in GGEMS and implemented using OpenCL. The aim of GGEMS is to provide a fast simulation platform for imaging application (CT/CBCT for moment) and particle therapy. To favor speed of computation, GGEMS is not a very generic platform as Geant4 or GATE. For very realistic simulation with lot of information results, Geant4 and GATE are still recommended.

GGEMS features:
* Photon particle tracking
* Multithreaded CPU
* GPU (NVIDIA or Intel HD Graphics)
* Multi devices (GPUs+CPU) approach
* Single or double float precision for dosimetry application
* External X-ray source
* Voxelized source
* Navigation in simple box volume, voxelized volume or meshed volume
* Flat or curved detector for CBCT/CT application
* Visualisation using OpenGL

## Requirements

GGEMS is a multi-architecture application using OpenCL.

OpenCL v3.0 must be installed on your system. This OpenCL version could be downloaded from CUDA Toolkit 12.6.

Supported and tested operating system:

* Windows 11
* Ubuntu 24.04 LTS

Tested compilers:

* GNU Compiler Collection (GCC) Version 13.3 for Linux
* Clang version 18.1.3 for Linux
* Visual C/C++ Compiler Version 19.44 or 19.50 for x64 for Windows

## Installation

<<<<<<< HEAD
To install GGEMS, please follow the procedure here: <https://doc.ggems.fr/v1.2/building_and_installing.html>

## Installation using Python

On Windows or Linux system, GGEMS can be installed using a single python command:

```console
foo@bar~: python setup.py build_ext --generator=Ninja --opengl=ON --examples=ON install
```

By default, the options 'opengl' and 'examples' are set to 'OFF'. In the previous command line, the 'Ninja' generator is activated, a defaut navigator is selected if this option is not used.

# GGEMS using Docker for Linux users

A docker image for GGEMS version 1.2 is available here:

```console
foo@bar~: docker pull ggems/ggems:v1.2.1
```

### Important

To use the docker image on your linux machine, the nvidia driver must be installed as well as the 'nvidia-container' library. To install 'nvidia-container' run the following commands:

```console
foo@bar~: sudo apt install curl
foo@bar~: curl -fsSL https://nvidia.github.io/libnvidia-container/gpgkey | sudo gpg --dearmor -o /usr/share/keyrings/nvidia-container-toolkit-keyring.gpg \
  && curl -s -L https://nvidia.github.io/libnvidia-container/stable/deb/nvidia-container-toolkit.list | \
    sed 's#deb https://#deb [signed-by=/usr/share/keyrings/nvidia-container-toolkit-keyring.gpg] https://#g' | \
    sudo tee /etc/apt/sources.list.d/nvidia-container-toolkit.list
foo@bar~: sudo apt update
foo@bar~: sudo apt-get install -y nvidia-container-toolkit
```

To test the docker image, run this command:

```console
foo@bar~: docker run -it --rm --gpus all ggems/ggems:v1.2.1 nvidia-smi
Sun Oct 20 14:26:23 2024       
+-----------------------------------------------------------------------------------------+
| NVIDIA-SMI 555.52.04              Driver Version: 555.52.04      CUDA Version: 12.5     |
|-----------------------------------------+------------------------+----------------------+
| GPU  Name                 Persistence-M | Bus-Id          Disp.A | Volatile Uncorr. ECC |
| Fan  Temp   Perf          Pwr:Usage/Cap |           Memory-Usage | GPU-Util  Compute M. |
|                                         |                        |               MIG M. |
|=========================================+========================+======================|
|   0  NVIDIA GeForce GTX 980 Ti      Off |   00000000:01:00.0 Off |                  N/A |
| 20%   34C    P8             17W /  260W |       2MiB /   6144MiB |      0%      Default |
|                                         |                        |                  N/A |
+-----------------------------------------+------------------------+----------------------+
                                                                                         
+-----------------------------------------------------------------------------------------+
| Processes:                                                                              |
|  GPU   GI   CI        PID   Type   Process name                              GPU Memory |
|        ID   ID                                                               Usage      |
|=========================================================================================|
|  No running processes found                                                             |
+-----------------------------------------------------------------------------------------+
```

Running CT scanner example in docker image:

```console
foo@bar~: docker run -it --rm --gpus all ggems/ggems:v1.2.1
foo@bar~: cd examples/2_CT_Scanner
foo@bar~: python ct_scanner.py
```
=======
GGEMS can be install on Linux or Windows system using setuptools. Simply use the following command in the GGEMS directory:

```console
foo@bar~: python setup.py build_ext --opengl=ON install
```

For more details, please read the installation recommendation <https://doc.ggems.fr/v1.3/building_and_installing.html>
>>>>>>> 0962719a

## Copyright

GGEMS is free software: you can redistribute it and/or modify
it under the terms of the GNU General Public License as published by
the Free Software Foundation, either version 3 of the License, or
(at your option) any later version.

GGEMS is distributed in the hope that it will be useful,
but WITHOUT ANY WARRANTY; without even the implied warranty of
MERCHANTABILITY or FITNESS FOR A PARTICULAR PURPOSE.  See the
GNU General Public License for more details.

You should have received a copy of the GNU General Public License
along with GGEMS.  If not, see <https://www.gnu.org/licenses>.<|MERGE_RESOLUTION|>--- conflicted
+++ resolved
@@ -39,83 +39,13 @@
 
 ## Installation
 
-<<<<<<< HEAD
-To install GGEMS, please follow the procedure here: <https://doc.ggems.fr/v1.2/building_and_installing.html>
-
-## Installation using Python
-
-On Windows or Linux system, GGEMS can be installed using a single python command:
-
-```console
-foo@bar~: python setup.py build_ext --generator=Ninja --opengl=ON --examples=ON install
-```
-
-By default, the options 'opengl' and 'examples' are set to 'OFF'. In the previous command line, the 'Ninja' generator is activated, a defaut navigator is selected if this option is not used.
-
-# GGEMS using Docker for Linux users
-
-A docker image for GGEMS version 1.2 is available here:
-
-```console
-foo@bar~: docker pull ggems/ggems:v1.2.1
-```
-
-### Important
-
-To use the docker image on your linux machine, the nvidia driver must be installed as well as the 'nvidia-container' library. To install 'nvidia-container' run the following commands:
-
-```console
-foo@bar~: sudo apt install curl
-foo@bar~: curl -fsSL https://nvidia.github.io/libnvidia-container/gpgkey | sudo gpg --dearmor -o /usr/share/keyrings/nvidia-container-toolkit-keyring.gpg \
-  && curl -s -L https://nvidia.github.io/libnvidia-container/stable/deb/nvidia-container-toolkit.list | \
-    sed 's#deb https://#deb [signed-by=/usr/share/keyrings/nvidia-container-toolkit-keyring.gpg] https://#g' | \
-    sudo tee /etc/apt/sources.list.d/nvidia-container-toolkit.list
-foo@bar~: sudo apt update
-foo@bar~: sudo apt-get install -y nvidia-container-toolkit
-```
-
-To test the docker image, run this command:
-
-```console
-foo@bar~: docker run -it --rm --gpus all ggems/ggems:v1.2.1 nvidia-smi
-Sun Oct 20 14:26:23 2024       
-+-----------------------------------------------------------------------------------------+
-| NVIDIA-SMI 555.52.04              Driver Version: 555.52.04      CUDA Version: 12.5     |
-|-----------------------------------------+------------------------+----------------------+
-| GPU  Name                 Persistence-M | Bus-Id          Disp.A | Volatile Uncorr. ECC |
-| Fan  Temp   Perf          Pwr:Usage/Cap |           Memory-Usage | GPU-Util  Compute M. |
-|                                         |                        |               MIG M. |
-|=========================================+========================+======================|
-|   0  NVIDIA GeForce GTX 980 Ti      Off |   00000000:01:00.0 Off |                  N/A |
-| 20%   34C    P8             17W /  260W |       2MiB /   6144MiB |      0%      Default |
-|                                         |                        |                  N/A |
-+-----------------------------------------+------------------------+----------------------+
-                                                                                         
-+-----------------------------------------------------------------------------------------+
-| Processes:                                                                              |
-|  GPU   GI   CI        PID   Type   Process name                              GPU Memory |
-|        ID   ID                                                               Usage      |
-|=========================================================================================|
-|  No running processes found                                                             |
-+-----------------------------------------------------------------------------------------+
-```
-
-Running CT scanner example in docker image:
-
-```console
-foo@bar~: docker run -it --rm --gpus all ggems/ggems:v1.2.1
-foo@bar~: cd examples/2_CT_Scanner
-foo@bar~: python ct_scanner.py
-```
-=======
-GGEMS can be install on Linux or Windows system using setuptools. Simply use the following command in the GGEMS directory:
+GEMS can be install on Linux or Windows system using setuptools. Simply use the following command in the GGEMS directory:
 
 ```console
 foo@bar~: python setup.py build_ext --opengl=ON install
 ```
 
 For more details, please read the installation recommendation <https://doc.ggems.fr/v1.3/building_and_installing.html>
->>>>>>> 0962719a
 
 ## Copyright
 
