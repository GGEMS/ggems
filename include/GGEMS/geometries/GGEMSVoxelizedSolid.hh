--- conflicted
+++ resolved
@@ -192,11 +192,7 @@
     label_data_[d] = opencl_manager.Allocate(nullptr, number_of_voxels_ * sizeof(GGuchar), d, CL_MEM_READ_WRITE, "GGEMSVoxelizedSolid");
 
     // Get pointer on OpenCL device
-<<<<<<< HEAD
-    GGuchar* label_data_device = opencl_manager.GetDeviceBuffer<GGuchar>(label_data_[d], CL_TRUE, CL_MAP_WRITE | CL_MAP_READ, number_of_voxels * sizeof(GGuchar), d);
-=======
-    GGuchar* label_data_device = opencl_manager.GetDeviceBuffer<GGuchar>(label_data_[d], number_of_voxels_ * sizeof(GGuchar), d);
->>>>>>> f4520797
+    GGuchar* label_data_device = opencl_manager.GetDeviceBuffer<GGuchar>(label_data_[d], CL_TRUE, CL_MAP_WRITE | CL_MAP_READ, number_of_voxels_ * sizeof(GGuchar), d);
 
     // Set value to max of GGuchar
     std::fill(label_data_device, label_data_device + number_of_voxels_, std::numeric_limits<GGuchar>::max());
