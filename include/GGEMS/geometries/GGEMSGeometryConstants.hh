--- conflicted
+++ resolved
@@ -36,10 +36,7 @@
 __constant GGfloat EPSILON2 = 1.0e-02f; /*!< Epsilon of 0.01 */
 __constant GGfloat EPSILON3 = 1.0e-03f; /*!< Epsilon of 0.001 */
 __constant GGfloat EPSILON6 = 1.0e-06f; /*!< Epsilon of 0.000001 */
-<<<<<<< HEAD
-__constant GGfloat GEOMETRY_TOLERANCE = 1.0e-04f; /*!< Geometry tolerance, 300 nm */
-=======
 __constant GGfloat GEOMETRY_TOLERANCE = 5.0e-04f; /*!< Geometry tolerance, 500 nm */
->>>>>>> 04ccf7f7
+
 
 #endif // End of GUARD_GGEMS_PHYSICS_GGEMSPARTICLECONSTANTS_HH