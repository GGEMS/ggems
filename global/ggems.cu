--- conflicted
+++ resolved
@@ -546,8 +546,16 @@
     // CPU PRNG
     srand( h_parameters->seed );
 
-    // Get Nb of batch            
-    h_parameters->size_of_particles_batch = fminf( h_parameters->nb_of_particles, h_parameters->size_of_particles_batch );
+    ui32 adr = sources.sources.ptr_sources[0];
+    // Read the kind of sources
+    ui32 type = (ui32)(sources.sources.data_sources[adr+ADR_SRC_TYPE]);
+    
+    if (type == VOXELIZED_SOURCE) {
+        nb_of_particles = (ui64)(sources.sources.data_sources[adr+ADR_VOX_SOURCE_TOT_ACTIVITY]);
+    }
+    
+    //nb_of_particles /= 100;
+    printf("nb particules %lu \n", nb_of_particles);
 
     h_parameters->nb_of_batches = ui32 ( ( f32 ) h_parameters->nb_of_particles / ( f32 ) h_parameters->size_of_particles_batch );
 
@@ -555,119 +563,6 @@
     {
         h_parameters->nb_of_batches++;
     }
-<<<<<<< HEAD
-    
-    //nb_of_particles = 1000000;
-    printf("nb particules %lu \n", nb_of_particles);
-
-    nb_of_iterations = nb_of_particles / particles.stack.size;    
-        
-    // First compute the number of iterations and the size of a stack // TODO Can be improved - JB
-   /* if (nb_of_particles % particles.stack.size) {
-        nb_of_iterations = (nb_of_particles / particles.stack.size) + 1;
-        printf("nb of iterations %d \n", nb_of_iterations);
-    } else {
-        nb_of_iterations = nb_of_particles / particles.stack.size;
-    } */
-    //particles.stack.size = nb_of_particles / nb_of_iterations;
-    //nb_of_particles = (ui64)(particles.stack.size) * nb_of_iterations;
- 
-    //printf("nb of particles %lu \n", nb_of_particles);
-    
-    /// Init the GPU if need
-    if (target == GPU_DEVICE) {
-        // Reset device
-        reset_gpu_device();
-
-        // Set the gpu id
-        set_gpu_device(gpu_id);
-    }
-
-    /// Stack handling /////////////////////////////
-
-    // Init CPU stack
-    particles.cpu_malloc_stack();
-    particles.cpu_init_stack_seed();
-
-    // Mem usage
-    if (display_memory_usage_flag) {
-        ui32 mem_part = 91*particles.stack.size + 4;
-        mem += mem_part;
-        print_memory("Particles stack", mem_part);
-    }
-
-    // If GPU
-    if (target == GPU_DEVICE) {
-        particles.gpu_malloc_stack();
-        particles.copy_seed_cpu2gpu();
-    }
-
-    /// Cross sections /////////////////////////////
-
-    // Init Cross sections and physics table
-    cs_tables.build_table(materials.materials_table, parameters);
-
-    // Mem usage
-    if (display_memory_usage_flag) {
-        ui32 n = cs_tables.photon_CS_table.nb_bins;
-        ui32 k = cs_tables.photon_CS_table.nb_mat;
-        ui32 mem_cs = 4*n + 12*n*k + 12*n*101 + 16;
-        mem += mem_cs;
-        print_memory("Cross sections", mem_cs);
-    }
-
-    // If GPU
-    if (target == GPU_DEVICE) {
-        cs_tables.copy_cs_table_cpu2gpu();
-    }
-    //cs_tables.print();
-
-    /// Copy every data to the GPU ////////////////
-    // If GPU
-    if (target == GPU_DEVICE) {
-        copy_parameters_cpu2gpu();
-        geometry.copy_scene_cpu2gpu();
-        materials.copy_materials_table_cpu2gpu();
-        sources.copy_source_cpu2gpu();
-    }
-
-    // Mem usage
-    if (display_memory_usage_flag) {
-        // Parameters
-        ui32 mem_params = NB_PROCESSES+NB_PARTICLES+30;
-        mem += mem_params;
-        print_memory("Parameters", mem_params);
-        // Geometry
-        ui32 mem_geom = 4*geometry.world.ptr_objects_dim + 4*geometry.world.size_of_objects_dim +
-                4*geometry.world.data_objects_dim + 4*geometry.world.ptr_nodes_dim +
-                4*geometry.world.size_of_nodes_dim + 4*geometry.world.child_nodes_dim +
-                4*geometry.world.mother_node_dim + 32;
-        mem += mem_geom;
-        print_memory("Geometry", mem_geom);
-        // Materials
-        ui32 n = materials.materials_table.nb_materials;
-        ui32 k = materials.materials_table.nb_elements_total;
-        ui32 mem_mat = 10*k + 80*n + 8;
-        mem += mem_mat;
-        print_memory("Materials", mem_geom);
-        // Sources
-        ui32 mem_src = 4*sources.sources.ptr_sources_dim + 4*sources.sources.data_sources_dim +
-                4*sources.sources.seeds_dim + 16;
-        mem += mem_src;
-        print_memory("Sources", mem_src);
-    }
-
-    /// Digitizer /////////////////////////////////
-
-    // init Digitizer
-    if (parameters.digitizer_flag) {
-        digitizer.cpu_init_pulses(particles.stack.size);
-
-        if (target == GPU_DEVICE) {
-            digitizer.gpu_init_pulses(particles.stack.size);
-        }
-=======
->>>>>>> cfe9a956
 
     // Print some information
     if ( h_parameters->verbose )
