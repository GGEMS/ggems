// ************************************************************************
// * This file is part of GGEMS.                                          *
// *                                                                      *
// * GGEMS is free software: you can redistribute it and/or modify        *
// * it under the terms of the GNU General Public License as published by *
// * the Free Software Foundation, either version 3 of the License, or    *
// * (at your option) any later version.                                  *
// *                                                                      *
// * GGEMS is distributed in the hope that it will be useful,             *
// * but WITHOUT ANY WARRANTY; without even the implied warranty of       *
// * MERCHANTABILITY or FITNESS FOR A PARTICULAR PURPOSE.  See the        *
// * GNU General Public License for more details.                         *
// *                                                                      *
// * You should have received a copy of the GNU General Public License    *
// * along with GGEMS.  If not, see <https://www.gnu.org/licenses/>.      *
// *                                                                      *
// ************************************************************************

/*!
  \file GGEMSOpenCLManager.cc

  \brief Singleton class storing all informations about OpenCL and managing GPU/CPU devices, contexts, kernels, command queues and events. In GGEMS the strategy is 1 context = 1 device.

  \author Julien BERT <julien.bert@univ-brest.fr>
  \author Didier BENOIT <didier.benoit@inserm.fr>
  \author LaTIM, INSERM - U1101, Brest, FRANCE
  \version 1.0
  \date Tuesday March 23, 2021
*/

#include <algorithm>
#include <sstream>

#include "GGEMS/tools/GGEMSTools.hh"
#include "GGEMS/global/GGEMSOpenCLManager.hh"
#include "GGEMS/tools/GGEMSRAMManager.hh"

////////////////////////////////////////////////////////////////////////////////
////////////////////////////////////////////////////////////////////////////////
////////////////////////////////////////////////////////////////////////////////

GGEMSOpenCLManager::GGEMSOpenCLManager(void)
{
  GGcout("GGEMSOpenCLManager", "GGEMSOpenCLManager", 3) << "GGEMSOpenCLManager creating..." << GGendl;

  InitOpenCL();

  GGcout("GGEMSOpenCLManager", "GGEMSOpenCLManager", 3) << "GGEMSOpenCLManager created!!!" << GGendl;
}

////////////////////////////////////////////////////////////////////////////////
////////////////////////////////////////////////////////////////////////////////
////////////////////////////////////////////////////////////////////////////////

GGEMSOpenCLManager::~GGEMSOpenCLManager(void)
{
  GGcout("GGEMSOpenCLManager", "~GGEMSOpenCLManager", 3) << "GGEMSOpenCLManager erasing..." << GGendl;
  GGcout("GGEMSOpenCLManager", "~GGEMSOpenCLManager", 3) << "GGEMSOpenCLManager erased!!!" << GGendl;
}

////////////////////////////////////////////////////////////////////////////////
////////////////////////////////////////////////////////////////////////////////
////////////////////////////////////////////////////////////////////////////////

void GGEMSOpenCLManager::Clean(void)
{
  GGcout("GGEMSOpenCLManager", "Clean", 3) << "GGEMSOpenCLManager cleaning..." << GGendl;

  // Freeing devices
  for (cl::Device* d : devices_) {
    delete d;
    d = nullptr;
  }
  devices_.clear();

  // Freeing activated devices
  for (ComputingDevice& i : computing_devices_) i.Clean();
  computing_devices_.clear();

  // Deleting kernel
  for (cl::Kernel* k : kernels_) {
    delete k;
    k = nullptr;
  }
  kernels_.clear();

  GGcout("GGEMSOpenCLManager", "Clean", 3) << "GGEMSOpenCLManager cleaned!!!" << GGendl;
}

////////////////////////////////////////////////////////////////////////////////
////////////////////////////////////////////////////////////////////////////////
////////////////////////////////////////////////////////////////////////////////

void GGEMSOpenCLManager::InitOpenCL(void)
{
  #ifndef OPENCL_CACHE_KERNEL_COMPILATION
  DisableCudaKernelCache();
  #endif

  GetOpenCLPlatorms();
  GetOpenCLDevices();
  SetOpenCLCompilationOptions();

  // Filling alias vendor
  vendors_.insert(std::make_pair("nvidia", "NVIDIA Corporation"));
  vendors_.insert(std::make_pair("intel", "Intel(R) Corporation"));
  vendors_.insert(std::make_pair("amd", "Advanced Micro Devices, Inc."));
}

////////////////////////////////////////////////////////////////////////////////
////////////////////////////////////////////////////////////////////////////////
////////////////////////////////////////////////////////////////////////////////

void GGEMSOpenCLManager::DisableCudaKernelCache(void) const
{
  #ifdef _MSC_VER
  _putenv("CUDA_CACHE_DISABLE=1");
  #else
  std::string disable_cache("CUDA_CACHE_DISABLE=1");
  putenv(&disable_cache[0]);
  #endif
}

////////////////////////////////////////////////////////////////////////////////
////////////////////////////////////////////////////////////////////////////////
////////////////////////////////////////////////////////////////////////////////

void GGEMSOpenCLManager::GetOpenCLPlatorms(void)
{
  // Getting all platforms
  CheckOpenCLError(cl::Platform::get(&platforms_), "GGEMSOpenCLManager", "GetOpenCLPlatorms");

  // String parameter storing info from platform
  std::string info_string;

  // Getting infos about platforms
  for (cl::Platform& p : platforms_) {
    CheckOpenCLError(p.getInfo(CL_PLATFORM_PROFILE, &info_string), "GGEMSOpenCLManager", "GetOpenCLPlatorms");
    platform_profile_.push_back(info_string);

    CheckOpenCLError(p.getInfo(CL_PLATFORM_VERSION, &info_string), "GGEMSOpenCLManager", "GetOpenCLPlatorms");
    platform_version_.push_back(info_string);

    CheckOpenCLError(p.getInfo(CL_PLATFORM_NAME, &info_string), "GGEMSOpenCLManager", "GetOpenCLPlatorms");
    platform_name_.push_back(info_string); 

    CheckOpenCLError(p.getInfo(CL_PLATFORM_VENDOR, &info_string), "GGEMSOpenCLManager", "GetOpenCLPlatorms");
    platform_vendor_.push_back(info_string);

    CheckOpenCLError(p.getInfo(CL_PLATFORM_EXTENSIONS, &info_string), "GGEMSOpenCLManager", "GetOpenCLPlatorms");
    platform_extensions_.push_back(info_string);
  }
}

////////////////////////////////////////////////////////////////////////////////
////////////////////////////////////////////////////////////////////////////////
////////////////////////////////////////////////////////////////////////////////

void GGEMSOpenCLManager::PrintPlatformInfos(void) const
{
  for (GGsize i = 0; i < platforms_.size(); ++i) {
    GGcout("GGEMSOpenCLManager", "PrintPlatformInfos", 0) << GGendl;
    GGcout("GGEMSOpenCLManager", "PrintPlatformInfos", 0) << "#### PLATFORM: " << i << " ####" << GGendl;
    GGcout("GGEMSOpenCLManager", "PrintPlatformInfos", 0) << "    + Platform: " << platform_profile_[i] << GGendl;
    GGcout("GGEMSOpenCLManager", "PrintPlatformInfos", 0) << "    + Version: " << platform_version_[i] << GGendl;
    GGcout("GGEMSOpenCLManager", "PrintPlatformInfos", 0) << "    + Name: " << platform_name_[i] << GGendl;
    GGcout("GGEMSOpenCLManager", "PrintPlatformInfos", 0) << "    + Vendor: " << platform_vendor_[i] << GGendl;
    GGcout("GGEMSOpenCLManager", "PrintPlatformInfos", 0) << "    + Extensions: " << platform_extensions_[i] << GGendl;
  }
  GGcout("GGEMSOpenCLManager", "PrintPlatformInfos", 0) << GGendl;
}

////////////////////////////////////////////////////////////////////////////////
////////////////////////////////////////////////////////////////////////////////
////////////////////////////////////////////////////////////////////////////////

void GGEMSOpenCLManager::GetOpenCLDevices(void)
{
  // Getting all devices from platform
  for (GGsize i = 0; i < platforms_.size(); ++i) {
    std::vector<cl::Device> all_devices;

    // Getting device from platform
    platforms_[i].getDevices(CL_DEVICE_TYPE_ALL, &all_devices);

    // Storing all devices from platform
    for (cl::Device& d : all_devices) devices_.emplace_back(new cl::Device(d));
  }

  // Parameters reading infos from platform and device
  std::string info_string;
  cl_device_type device_type;
  cl_device_fp_config device_fp_config;
  cl_device_exec_capabilities device_exec_capabilities;
  cl_device_mem_cache_type device_mem_cache_type;
  cl_device_local_mem_type device_local_mem_type;
  cl_device_affinity_domain device_affinity_domain;
  GGuint info_uint;
  GGulong info_ulong;
  GGsize info_size;
  GGbool info_bool;
  char char_data[1024];
  GGsize size_data[3];

  // Getting infos about device
  for (GGsize i = 0; i < devices_.size(); ++i) {
    CheckOpenCLError(devices_[i]->getInfo(CL_DEVICE_TYPE, &device_type), "GGEMSOpenCLManager", "GetOpenCLDevices");
    device_type_.push_back(device_type);

    CheckOpenCLError(devices_[i]->getInfo(CL_DEVICE_NAME, &info_string), "GGEMSOpenCLManager", "GetOpenCLDevices");
    device_name_.push_back(info_string);

    CheckOpenCLError(devices_[i]->getInfo(CL_DEVICE_VENDOR, &info_string), "GGEMSOpenCLManager", "GetOpenCLDevices");
    device_vendor_.push_back(info_string);

    CheckOpenCLError(devices_[i]->getInfo(CL_DEVICE_VENDOR_ID, &info_uint), "GGEMSOpenCLManager", "GetOpenCLDevices");
    device_vendor_id_.push_back(info_uint);

    CheckOpenCLError(devices_[i]->getInfo(CL_DEVICE_PROFILE, &info_string), "GGEMSOpenCLManager", "GetOpenCLDevices");
    device_profile_.push_back(info_string);

    CheckOpenCLError(devices_[i]->getInfo(CL_DEVICE_VERSION, &char_data), "GGEMSOpenCLManager", "GetOpenCLDevices");
    device_version_.push_back(std::string(char_data));

    CheckOpenCLError(devices_[i]->getInfo(CL_DRIVER_VERSION, &char_data), "GGEMSOpenCLManager", "GetOpenCLDevices");
    device_driver_version_.push_back(std::string(char_data));

    CheckOpenCLError(devices_[i]->getInfo(CL_DEVICE_OPENCL_C_VERSION, &char_data), "GGEMSOpenCLManager", "GetOpenCLDevices");
    device_opencl_c_version_.push_back(std::string(char_data));

    CheckOpenCLError(devices_[i]->getInfo(CL_DEVICE_NATIVE_VECTOR_WIDTH_CHAR, &info_uint), "GGEMSOpenCLManager", "GetOpenCLDevices");
    device_native_vector_width_char_.push_back(info_uint);

    CheckOpenCLError(devices_[i]->getInfo(CL_DEVICE_NATIVE_VECTOR_WIDTH_SHORT, &info_uint), "GGEMSOpenCLManager", "GetOpenCLDevices");
    device_native_vector_width_short_.push_back(info_uint);

    CheckOpenCLError(devices_[i]->getInfo(CL_DEVICE_NATIVE_VECTOR_WIDTH_INT, &info_uint), "GGEMSOpenCLManager", "GetOpenCLDevices");
    device_native_vector_width_int_.push_back(info_uint);

    CheckOpenCLError(devices_[i]->getInfo(CL_DEVICE_NATIVE_VECTOR_WIDTH_LONG, &info_uint), "GGEMSOpenCLManager", "GetOpenCLDevices");
    device_native_vector_width_long_.push_back(info_uint);

    CheckOpenCLError(devices_[i]->getInfo(CL_DEVICE_NATIVE_VECTOR_WIDTH_HALF, &info_uint), "GGEMSOpenCLManager", "GetOpenCLDevices");
    device_native_vector_width_half_.push_back(info_uint);

    CheckOpenCLError(devices_[i]->getInfo(CL_DEVICE_NATIVE_VECTOR_WIDTH_FLOAT, &info_uint), "GGEMSOpenCLManager", "GetOpenCLDevices");
    device_native_vector_width_float_.push_back(info_uint);

    CheckOpenCLError(devices_[i]->getInfo(CL_DEVICE_NATIVE_VECTOR_WIDTH_DOUBLE, &info_uint), "GGEMSOpenCLManager", "GetOpenCLDevices");
    device_native_vector_width_double_.push_back(info_uint);

    CheckOpenCLError(devices_[i]->getInfo(CL_DEVICE_PREFERRED_VECTOR_WIDTH_CHAR, &info_uint), "GGEMSOpenCLManager", "GetOpenCLDevices");
    device_preferred_vector_width_char_.push_back(info_uint);

    CheckOpenCLError(devices_[i]->getInfo(CL_DEVICE_PREFERRED_VECTOR_WIDTH_SHORT, &info_uint), "GGEMSOpenCLManager", "GetOpenCLDevices");
    device_preferred_vector_width_short_.push_back(info_uint);

    CheckOpenCLError(devices_[i]->getInfo(CL_DEVICE_PREFERRED_VECTOR_WIDTH_INT, &info_uint), "GGEMSOpenCLManager", "GetOpenCLDevices");
    device_preferred_vector_width_int_.push_back(info_uint);

    CheckOpenCLError(devices_[i]->getInfo(CL_DEVICE_PREFERRED_VECTOR_WIDTH_LONG, &info_uint), "GGEMSOpenCLManager", "GetOpenCLDevices");
    device_preferred_vector_width_long_.push_back(info_uint);

    CheckOpenCLError(devices_[i]->getInfo(CL_DEVICE_PREFERRED_VECTOR_WIDTH_HALF, &info_uint), "GGEMSOpenCLManager", "GetOpenCLDevices");
    device_preferred_vector_width_half_.push_back(info_uint);

    CheckOpenCLError(devices_[i]->getInfo(CL_DEVICE_PREFERRED_VECTOR_WIDTH_FLOAT, &info_uint), "GGEMSOpenCLManager", "GetOpenCLDevices");
    device_preferred_vector_width_float_.push_back(info_uint);

    CheckOpenCLError(devices_[i]->getInfo(CL_DEVICE_PREFERRED_VECTOR_WIDTH_DOUBLE, &info_uint), "GGEMSOpenCLManager", "GetOpenCLDevices");
    device_preferred_vector_width_double_.push_back(info_uint);

    CheckOpenCLError(devices_[i]->getInfo(CL_DEVICE_ADDRESS_BITS, &info_uint), "GGEMSOpenCLManager", "GetOpenCLDevices");
    device_address_bits_.push_back(info_uint);

    CheckOpenCLError(devices_[i]->getInfo(CL_DEVICE_AVAILABLE, &info_bool), "GGEMSOpenCLManager", "GetOpenCLDevices");
    device_available_.push_back(info_bool);

    CheckOpenCLError(devices_[i]->getInfo(CL_DEVICE_COMPILER_AVAILABLE, &info_bool), "GGEMSOpenCLManager", "GetOpenCLDevices");
    device_compiler_available_.push_back(info_bool);

    CheckOpenCLError(devices_[i]->getInfo(CL_DEVICE_SINGLE_FP_CONFIG, &device_fp_config), "GGEMSOpenCLManager", "GetOpenCLDevices");
    device_single_fp_config_.push_back(device_fp_config);
    if (device_native_vector_width_double_[i] != 0) {
      CheckOpenCLError(devices_[i]->getInfo(CL_DEVICE_DOUBLE_FP_CONFIG, &device_fp_config), "GGEMSOpenCLManager", "GetOpenCLDevices");
      device_double_fp_config_.push_back(device_fp_config);
    }

    CheckOpenCLError(devices_[i]->getInfo(CL_DEVICE_ENDIAN_LITTLE, &info_bool), "GGEMSOpenCLManager", "GetOpenCLDevices");
    device_endian_little_.push_back(info_bool);

    CheckOpenCLError(devices_[i]->getInfo(CL_DEVICE_EXTENSIONS, &info_string), "GGEMSOpenCLManager", "GetOpenCLDevices");
    device_extensions_.push_back(info_string);

    CheckOpenCLError(devices_[i]->getInfo(CL_DEVICE_ERROR_CORRECTION_SUPPORT, &info_bool), "GGEMSOpenCLManager", "GetOpenCLDevices");
    device_error_correction_support_.push_back(info_bool);

    CheckOpenCLError(devices_[i]->getInfo(CL_DEVICE_EXECUTION_CAPABILITIES, &device_exec_capabilities), "GGEMSOpenCLManager", "GetOpenCLDevices");
    device_execution_capabilities_.push_back(device_exec_capabilities);

    CheckOpenCLError(devices_[i]->getInfo(CL_DEVICE_GLOBAL_MEM_CACHE_SIZE, &info_ulong), "GGEMSOpenCLManager", "GetOpenCLDevices");
    device_global_mem_cache_size_.push_back(info_ulong);

    CheckOpenCLError(devices_[i]->getInfo(CL_DEVICE_GLOBAL_MEM_CACHE_TYPE, &device_mem_cache_type), "GGEMSOpenCLManager", "GetOpenCLDevices");
    device_global_mem_cache_type_.push_back(device_mem_cache_type);

    CheckOpenCLError(devices_[i]->getInfo(CL_DEVICE_GLOBAL_MEM_CACHELINE_SIZE, &info_uint), "GGEMSOpenCLManager", "GetOpenCLDevices");
    device_global_mem_cacheline_size_.push_back(info_uint);

    CheckOpenCLError(devices_[i]->getInfo(CL_DEVICE_GLOBAL_MEM_SIZE, &info_ulong), "GGEMSOpenCLManager", "GetOpenCLDevices");
    device_global_mem_size_.push_back(info_ulong);

    CheckOpenCLError(devices_[i]->getInfo(CL_DEVICE_LOCAL_MEM_SIZE, &info_ulong), "GGEMSOpenCLManager", "GetOpenCLDevices");
    device_local_mem_size_.push_back(info_ulong);

    CheckOpenCLError(devices_[i]->getInfo(CL_DEVICE_LOCAL_MEM_TYPE, &device_local_mem_type), "GGEMSOpenCLManager", "GetOpenCLDevices");
    device_local_mem_type_.push_back(device_local_mem_type);

    CheckOpenCLError(devices_[i]->getInfo(CL_DEVICE_HOST_UNIFIED_MEMORY, &info_bool), "GGEMSOpenCLManager", "GetOpenCLDevices");
    device_host_unified_memory_.push_back(info_bool);

    CheckOpenCLError(devices_[i]->getInfo(CL_DEVICE_IMAGE_SUPPORT, &info_bool), "GGEMSOpenCLManager", "GetOpenCLDevices");
    device_image_support_.push_back(info_bool);

    CheckOpenCLError(devices_[i]->getInfo(CL_DEVICE_IMAGE_MAX_ARRAY_SIZE, &info_size), "GGEMSOpenCLManager", "GetOpenCLDevices");
    device_image_max_array_size_.push_back(info_size);

    CheckOpenCLError(devices_[i]->getInfo(CL_DEVICE_IMAGE_MAX_BUFFER_SIZE, &info_size), "GGEMSOpenCLManager", "GetOpenCLDevices");
    device_image_max_buffer_size_.push_back(info_size);
    
    CheckOpenCLError(devices_[i]->getInfo(CL_DEVICE_IMAGE2D_MAX_WIDTH, &info_size), "GGEMSOpenCLManager", "GetOpenCLDevices");
    device_image2D_max_width_.push_back(info_size);

    CheckOpenCLError(devices_[i]->getInfo(CL_DEVICE_IMAGE2D_MAX_HEIGHT, &info_size), "GGEMSOpenCLManager", "GetOpenCLDevices");
    device_image2D_max_height_.push_back(info_size);

    CheckOpenCLError(devices_[i]->getInfo(CL_DEVICE_IMAGE3D_MAX_WIDTH, &info_size), "GGEMSOpenCLManager", "GetOpenCLDevices");
    device_image3D_max_width_.push_back(info_size);

    CheckOpenCLError(devices_[i]->getInfo(CL_DEVICE_IMAGE3D_MAX_HEIGHT, &info_size), "GGEMSOpenCLManager", "GetOpenCLDevices");
    device_image3D_max_height_.push_back(info_size);

    CheckOpenCLError(devices_[i]->getInfo(CL_DEVICE_IMAGE3D_MAX_DEPTH, &info_size), "GGEMSOpenCLManager", "GetOpenCLDevices");
    device_image3D_max_depth_.push_back(info_size);

    CheckOpenCLError(devices_[i]->getInfo(CL_DEVICE_MAX_READ_IMAGE_ARGS, &info_uint), "GGEMSOpenCLManager", "GetOpenCLDevices");
    device_max_read_image_args_.push_back(info_uint);

    CheckOpenCLError(devices_[i]->getInfo(CL_DEVICE_MAX_WRITE_IMAGE_ARGS, &info_uint), "GGEMSOpenCLManager", "GetOpenCLDevices");
    device_max_write_image_args_.push_back(info_uint);

    CheckOpenCLError(devices_[i]->getInfo(CL_DEVICE_MAX_CLOCK_FREQUENCY, &info_uint), "GGEMSOpenCLManager", "GetOpenCLDevices");
    device_max_clock_frequency_.push_back(info_uint);

    CheckOpenCLError(devices_[i]->getInfo(CL_DEVICE_MAX_COMPUTE_UNITS, &info_uint), "GGEMSOpenCLManager", "GetOpenCLDevices");
    device_max_compute_units_.push_back(info_uint);

    CheckOpenCLError(devices_[i]->getInfo(CL_DEVICE_MAX_CONSTANT_ARGS, &info_uint), "GGEMSOpenCLManager", "GetOpenCLDevices");
    device_max_constant_args_.push_back(info_uint);

    CheckOpenCLError(devices_[i]->getInfo(CL_DEVICE_MAX_CONSTANT_BUFFER_SIZE, &info_ulong), "GGEMSOpenCLManager", "GetOpenCLDevices");
    device_max_constant_buffer_size_.push_back(info_ulong);

    CheckOpenCLError(devices_[i]->getInfo(CL_DEVICE_MAX_MEM_ALLOC_SIZE, &info_ulong), "GGEMSOpenCLManager", "GetOpenCLDevices");
    device_max_mem_alloc_size_.push_back(info_ulong);

    CheckOpenCLError(devices_[i]->getInfo(CL_DEVICE_MAX_PARAMETER_SIZE, &info_size), "GGEMSOpenCLManager", "GetOpenCLDevices");
    device_max_parameter_size_.push_back(info_size);

    CheckOpenCLError(devices_[i]->getInfo(CL_DEVICE_MAX_WORK_GROUP_SIZE, &info_size), "GGEMSOpenCLManager", "GetOpenCLDevices");
    device_max_work_group_size_.push_back(info_size);

    CheckOpenCLError(devices_[i]->getInfo(CL_DEVICE_MAX_WORK_ITEM_DIMENSIONS, &info_uint), "GGEMSOpenCLManager", "GetOpenCLDevices");
    device_max_work_item_dimensions_.push_back(info_uint);

    CheckOpenCLError(devices_[i]->getInfo(CL_DEVICE_MEM_BASE_ADDR_ALIGN, &info_uint), "GGEMSOpenCLManager", "GetOpenCLDevices");
    device_mem_base_addr_align_.push_back(info_uint);

    CheckOpenCLError(devices_[i]->getInfo(CL_DEVICE_MAX_WORK_ITEM_SIZES, &size_data), "GGEMSOpenCLManager", "GetOpenCLDevices");
    for (GGsize j = 0; j < 3; ++j) device_max_work_item_sizes_.push_back(size_data[j]);

    CheckOpenCLError(devices_[i]->getInfo(CL_DEVICE_PRINTF_BUFFER_SIZE, &info_size), "GGEMSOpenCLManager", "GetOpenCLDevices");
    device_printf_buffer_size_.push_back(info_size);

    CheckOpenCLError(devices_[i]->getInfo(CL_DEVICE_MAX_SAMPLERS, &info_uint), "GGEMSOpenCLManager", "GetOpenCLDevices");
    device_max_samplers_.push_back(info_uint);

    CheckOpenCLError(devices_[i]->getInfo(CL_DEVICE_PARTITION_AFFINITY_DOMAIN, &device_affinity_domain), "GGEMSOpenCLManager", "GetOpenCLDevices");
    device_partition_affinity_domain_.push_back(device_affinity_domain);

    CheckOpenCLError(devices_[i]->getInfo(CL_DEVICE_PARTITION_MAX_SUB_DEVICES, &info_uint), "GGEMSOpenCLManager", "GetOpenCLDevices");
    device_partition_max_sub_devices_.push_back(info_uint);

    CheckOpenCLError(devices_[i]->getInfo(CL_DEVICE_PROFILING_TIMER_RESOLUTION, &info_size), "GGEMSOpenCLManager", "GetOpenCLDevices");
    device_profiling_timer_resolution_.push_back(info_size);
  }

  // Custom work group size, 64 seems a good trade-off
  work_group_size_ = 64;
}

////////////////////////////////////////////////////////////////////////////////
////////////////////////////////////////////////////////////////////////////////
////////////////////////////////////////////////////////////////////////////////

void GGEMSOpenCLManager::PrintDeviceInfos(void) const
{
  for (GGsize i = 0; i < devices_.size(); ++i) {
    GGcout("GGEMSOpenCLManager", "PrintDeviceInfos", 0) << GGendl;
    GGcout("GGEMSOpenCLManager", "PrintDeviceInfos", 0) << "#### DEVICE: " << i << " ####" << GGendl;
    GGcout("GGEMSOpenCLManager", "PrintDeviceInfos", 0) << "    + Name: " << device_name_[i] << GGendl;
    GGcout("GGEMSOpenCLManager", "PrintDeviceInfos", 0) << "    + Vendor: " << device_vendor_[i] << GGendl;
    GGcout("GGEMSOpenCLManager", "PrintDeviceInfos", 0) << "    + Vendor ID: " << device_vendor_id_[i] << GGendl;
    GGcout("GGEMSOpenCLManager", "PrintDeviceInfos", 0) << "    + Version: " << device_version_[i] << GGendl;
     GGcout("GGEMSOpenCLManager", "PrintDeviceInfos", 0) << "    + Driver Version: " << device_driver_version_[i] << GGendl;
     GGcout("GGEMSOpenCLManager", "PrintDeviceInfos", 0) << "    + OpenCL C Version: " << device_opencl_c_version_[i] << GGendl;
    if (device_type_[i] == CL_DEVICE_TYPE_CPU) {
      GGcout("GGEMSOpenCLManager", "PrintDeviceInfos", 0) << "    + Device Type: " << "CL_DEVICE_TYPE_CPU" << GGendl;
    }
    else if (device_type_[i] == CL_DEVICE_TYPE_GPU) {
      GGcout("GGEMSOpenCLManager", "PrintDeviceInfos", 0) << "    + Device Type: " << "CL_DEVICE_TYPE_GPU" << GGendl;
    }
    GGcout("GGEMSOpenCLManager", "PrintDeviceInfos", 0) << "    + Profile: " << device_profile_[i] << GGendl;
    GGcout("GGEMSOpenCLManager", "PrintDeviceInfos", 0) << "    + Native Vector Width Char: " << device_native_vector_width_char_[i] << GGendl;
    GGcout("GGEMSOpenCLManager", "PrintDeviceInfos", 0) << "    + Native Vector Width Short: " << device_native_vector_width_short_[i] << GGendl;
    GGcout("GGEMSOpenCLManager", "PrintDeviceInfos", 0) << "    + Native Vector Width Int: " << device_native_vector_width_int_[i] << GGendl;
    GGcout("GGEMSOpenCLManager", "PrintDeviceInfos", 0) << "    + Native Vector Width Long: " << device_native_vector_width_long_[i] << GGendl;
    GGcout("GGEMSOpenCLManager", "PrintDeviceInfos", 0) << "    + Native Vector Width Half: " << device_native_vector_width_half_[i] << GGendl;
    GGcout("GGEMSOpenCLManager", "PrintDeviceInfos", 0) << "    + Native Vector Width Float: " << device_native_vector_width_float_[i] << GGendl;
    GGcout("GGEMSOpenCLManager", "PrintDeviceInfos", 0) << "    + Native Vector Width Double: " << device_native_vector_width_double_[i] << GGendl;
    GGcout("GGEMSOpenCLManager", "PrintDeviceInfos", 0) << "    + Preferred Vector Width Char: " << device_preferred_vector_width_char_[i] << GGendl;
    GGcout("GGEMSOpenCLManager", "PrintDeviceInfos", 0) << "    + Preferred Vector Width Short: " << device_preferred_vector_width_short_[i] << GGendl;
    GGcout("GGEMSOpenCLManager", "PrintDeviceInfos", 0) << "    + Preferred Vector Width Int: " << device_preferred_vector_width_int_[i] << GGendl;
    GGcout("GGEMSOpenCLManager", "PrintDeviceInfos", 0) << "    + Preferred Vector Width Long: " << device_preferred_vector_width_long_[i] << GGendl;
    GGcout("GGEMSOpenCLManager", "PrintDeviceInfos", 0) << "    + Preferred Vector Width Half: " << device_preferred_vector_width_half_[i] << GGendl;
    GGcout("GGEMSOpenCLManager", "PrintDeviceInfos", 0) << "    + Preferred Vector Width Float: " << device_preferred_vector_width_float_[i] << GGendl;
    GGcout("GGEMSOpenCLManager", "PrintDeviceInfos", 0) << "    + Preferred Vector Width Double: " << device_preferred_vector_width_double_[i] << GGendl;
    GGcout("GGEMSOpenCLManager", "PrintDeviceInfos", 0) << "    + Address Bits: " << device_address_bits_[i] << " bits" << GGendl;

    if (device_available_[i] == static_cast<GGbool>(true)) {
      GGcout("GGEMSOpenCLManager", "PrintDeviceInfos", 0) << "    + Device Available: ON" << GGendl;
    }
    else {
      GGcout("GGEMSOpenCLManager", "PrintDeviceInfos", 0) << "    + Device Available: OFF" << GGendl;
    }
    if (device_compiler_available_[i] == static_cast<GGbool>(true)) {
      GGcout("GGEMSOpenCLManager", "PrintDeviceInfos", 0) << "    + Compiler Available: ON" << GGendl;
    }
    else {
      GGcout("GGEMSOpenCLManager", "PrintDeviceInfos", 0) << "    + Compiler Available: OFF" << GGendl;
    }

    std::string single_fp_capability("");
    single_fp_capability += device_single_fp_config_[i] & CL_FP_DENORM ? "DENORM " : "";
    single_fp_capability += device_single_fp_config_[i] & CL_FP_INF_NAN ? "INF_NAN " : "";
    single_fp_capability += device_single_fp_config_[i] & CL_FP_ROUND_TO_NEAREST ? "ROUND_TO_NEAREST " : "";
    single_fp_capability += device_single_fp_config_[i] & CL_FP_ROUND_TO_ZERO ? "ROUND_TO_ZERO " : "";
    single_fp_capability += device_single_fp_config_[i] & CL_FP_ROUND_TO_INF ? "ROUND_TO_INF " : "";
    single_fp_capability += device_single_fp_config_[i] & CL_FP_FMA ? "FMA " : "";
    single_fp_capability += device_single_fp_config_[i] & CL_FP_SOFT_FLOAT ? "SOFT_FLOAT " : "";
    single_fp_capability += device_single_fp_config_[i] & CL_FP_CORRECTLY_ROUNDED_DIVIDE_SQRT ? "CORRECTLY_ROUNDED_DIVIDE_SQRT" : "";
    GGcout("GGEMSOpenCLManager", "PrintDeviceInfos", 0) << "    + Single Precision Capability: " << single_fp_capability << GGendl;

    if (device_native_vector_width_double_[i] != 0) {
      std::string double_fp_capability("");
      double_fp_capability += device_double_fp_config_[i] & CL_FP_DENORM ? "DENORM " : "";
      double_fp_capability += device_double_fp_config_[i] & CL_FP_INF_NAN ? "INF_NAN " : "";
      double_fp_capability += device_double_fp_config_[i] & CL_FP_ROUND_TO_NEAREST ? "ROUND_TO_NEAREST " : "";
      double_fp_capability += device_double_fp_config_[i] & CL_FP_ROUND_TO_ZERO ? "ROUND_TO_ZERO " : "";
      double_fp_capability += device_double_fp_config_[i] & CL_FP_ROUND_TO_INF ? "ROUND_TO_INF " : "";
      double_fp_capability += device_double_fp_config_[i] & CL_FP_FMA ? "FMA " : "";
      double_fp_capability += device_double_fp_config_[i] & CL_FP_SOFT_FLOAT ? "SOFT_FLOAT " : "";
      double_fp_capability += device_double_fp_config_[i] & CL_FP_CORRECTLY_ROUNDED_DIVIDE_SQRT ? "CORRECTLY_ROUNDED_DIVIDE_SQRT" : "";
      GGcout("GGEMSOpenCLManager", "PrintDeviceInfos", 0) << "    + Double Precision Capability: " << double_fp_capability << GGendl;
    }
    if (device_endian_little_[i] == static_cast<GGbool>(true)) {
      GGcout("GGEMSOpenCLManager", "PrintDeviceInfos", 0) << "    + Endian Little: ON" << GGendl;
    }
    else {
      GGcout("GGEMSOpenCLManager", "PrintDeviceInfos", 0) << "    + Endian Little: OFF" << GGendl;
    }
    GGcout("GGEMSOpenCLManager", "PrintDeviceInfos", 0) << "    + Extensions: " << device_extensions_[i] << GGendl;
    if (device_error_correction_support_[i] == static_cast<GGbool>(true)) {
      GGcout("GGEMSOpenCLManager", "PrintDeviceInfos", 0) << "    + Error Correction Support: ON" << GGendl;
    }
    else {
      GGcout("GGEMSOpenCLManager", "PrintDeviceInfos", 0) << "    + Error Correction Support: OFF" << GGendl;
    }
    std::string execution_capabilities("");
    execution_capabilities += device_execution_capabilities_[i] & CL_EXEC_KERNEL ? "KERNEL " : "";
    execution_capabilities += device_execution_capabilities_[i] & CL_EXEC_NATIVE_KERNEL ? "NATIVE_KERNEL " : "";
    GGcout("GGEMSOpenCLManager", "PrintDeviceInfos", 0) << "    + Execution Capabilities: " << execution_capabilities << GGendl;
    if (device_global_mem_cache_type_[i] == CL_NONE) {
      GGcout("GGEMSOpenCLManager", "PrintDeviceInfos", 0) << "    + Global Mem. Cache Type: " << "CL_NONE" << GGendl;
    }
    else if (device_global_mem_cache_type_[i] == CL_READ_ONLY_CACHE) {
      GGcout("GGEMSOpenCLManager", "PrintDeviceInfos", 0) << "    + Global Mem. Cache Type: " << "CL_READ_ONLY_CACHE" << GGendl;
    }
    else if (device_global_mem_cache_type_[i] == CL_READ_WRITE_CACHE) {
      GGcout("GGEMSOpenCLManager", "PrintDeviceInfos", 0) << "    + Global Mem. Cache Type: " << "CL_READ_WRITE_CACHE" << GGendl;
    }
    GGcout("GGEMSOpenCLManager", "PrintDeviceInfos", 0) << "    + Global Mem. Cache Size: " << device_global_mem_cache_size_[i] << " bytes" << GGendl;
    GGcout("GGEMSOpenCLManager", "PrintDeviceInfos", 0) << "    + Global Mem. Line Cache Size: " << device_global_mem_cacheline_size_[i] << " bytes" << GGendl;
    GGcout("GGEMSOpenCLManager", "PrintDeviceInfos", 0) << "    + Global Mem. Size: " << device_global_mem_size_[i] << " bytes" << GGendl;
    if (device_local_mem_type_[i] == CL_LOCAL) {
      GGcout("GGEMSOpenCLManager", "PrintDeviceInfos", 0) << "    + Local Mem. Type: " << "CL_LOCAL" << GGendl;
    }
    else if (device_local_mem_type_[i] == CL_GLOBAL) {
      GGcout("GGEMSOpenCLManager", "PrintDeviceInfos", 0) << "    + Local Mem. Type: " << "CL_GLOBAL" << GGendl;
    }
    GGcout("GGEMSOpenCLManager", "PrintDeviceInfos", 0) << "    + Local Mem. Size: " << device_local_mem_size_[i] << " bytes" << GGendl;
    if (device_host_unified_memory_[i] == static_cast<GGbool>(true)) {
      GGcout("GGEMSOpenCLManager", "PrintDeviceInfos", 0) << "    + Host Unified Memory: ON" << GGendl;
    }
    else {
      GGcout("GGEMSOpenCLManager", "PrintDeviceInfos", 0) << "    + Host Unified Memory: OFF" << GGendl;
    }
    if (device_image_support_[i] == static_cast<GGbool>(true)) {
      GGcout("GGEMSOpenCLManager", "PrintDeviceInfos", 0) << "    + Image Support: ON" << GGendl;
    }
    else {
      GGcout("GGEMSOpenCLManager", "PrintDeviceInfos", 0) << "    + Image Support: OFF" << GGendl;
    }
    GGcout("GGEMSOpenCLManager", "PrintDeviceInfos", 0) << "    + Image Max Array Size: " << device_image_max_array_size_[i] << GGendl;
    GGcout("GGEMSOpenCLManager", "PrintDeviceInfos", 0) << "    + Image Max Buffer Size: " << device_image_max_buffer_size_[i] << GGendl;
    GGcout("GGEMSOpenCLManager", "PrintDeviceInfos", 0) << "    + Image 2D Max Width: " << device_image2D_max_width_[i] << GGendl;
    GGcout("GGEMSOpenCLManager", "PrintDeviceInfos", 0) << "    + Image 2D Max Height: " << device_image2D_max_height_[i] << GGendl;
    GGcout("GGEMSOpenCLManager", "PrintDeviceInfos", 0) << "    + Image 3D Max Width: " << device_image3D_max_width_[i] << GGendl;
    GGcout("GGEMSOpenCLManager", "PrintDeviceInfos", 0) << "    + Image 3D Max Height: " << device_image3D_max_height_[i] << GGendl;
    GGcout("GGEMSOpenCLManager", "PrintDeviceInfos", 0) << "    + Image 3D Max Depth: " << device_image3D_max_depth_[i] << GGendl;
    GGcout("GGEMSOpenCLManager", "PrintDeviceInfos", 0) << "    + Max Simultaneous Read Image: " << device_max_read_image_args_[i] << GGendl;
    GGcout("GGEMSOpenCLManager", "PrintDeviceInfos", 0) << "    + Max Simultaneous Write Image: " << device_max_write_image_args_[i] << GGendl;
    GGcout("GGEMSOpenCLManager", "PrintDeviceInfos", 0) << "    + Max Clock Frequency: " << device_max_clock_frequency_[i] << " MHz" << GGendl;
    GGcout("GGEMSOpenCLManager", "PrintDeviceInfos", 0) << "    + Max Compute Units: " << device_max_compute_units_[i] << GGendl;
    GGcout("GGEMSOpenCLManager", "PrintDeviceInfos", 0) << "    + Max Constant Argument In Kernel: " << device_max_constant_args_[i] << GGendl;
    GGcout("GGEMSOpenCLManager", "PrintDeviceInfos", 0) << "    + Max Constant Buffer Size: " << device_max_constant_buffer_size_[i] << " bytes" << GGendl;
    GGcout("GGEMSOpenCLManager", "PrintDeviceInfos", 0) << "    + Mem. Alloc. Size: " << device_max_mem_alloc_size_[i] << " bytes" << GGendl;
    GGcout("GGEMSOpenCLManager", "PrintDeviceInfos", 0) << "    + Max Parameters Size In Kernel: " << device_max_parameter_size_[i] << " bytes" << GGendl;
    GGcout("GGEMSOpenCLManager", "PrintDeviceInfos", 0) << "    + Mem. Base Addr. Align.: " << device_mem_base_addr_align_[i] << " bytes" << GGendl;
    GGcout("GGEMSOpenCLManager", "PrintDeviceInfos", 0) << "    + Max Work Group Size: " << device_max_work_group_size_[i] << GGendl;
    GGcout("GGEMSOpenCLManager", "PrintDeviceInfos", 0) << "    + Max Work Item Dimensions: " << device_max_work_item_dimensions_[i] << GGendl;
    GGcout("GGEMSOpenCLManager", "PrintDeviceInfos", 0) << "    + Max Work Item Sizes: " << device_max_work_item_sizes_[0+i*3] << " " << device_max_work_item_sizes_[1+i*3] << " " << device_max_work_item_sizes_[2+i*3] << GGendl;
    GGcout("GGEMSOpenCLManager", "PrintDeviceInfos", 0) << "    + Printf Buffer Size: " << device_printf_buffer_size_[i] << " bytes" << GGendl;
    GGcout("GGEMSOpenCLManager", "PrintDeviceInfos", 0) << "    + Max Samplers: " << device_max_samplers_[i] << GGendl;
    GGcout("GGEMSOpenCLManager", "PrintDeviceInfos", 0) << "    + Partition Max Sub-Devices: " << device_partition_max_sub_devices_[i] << GGendl;
    std::string partition_affinity("");
    partition_affinity += device_single_fp_config_[i] & CL_DEVICE_AFFINITY_DOMAIN_NUMA ? "NUMA " : "";
    partition_affinity += device_single_fp_config_[i] & CL_DEVICE_AFFINITY_DOMAIN_L4_CACHE ? "L4_CACHE " : "";
    partition_affinity += device_single_fp_config_[i] & CL_DEVICE_AFFINITY_DOMAIN_L3_CACHE ? "L3_CACHE " : "";
    partition_affinity += device_single_fp_config_[i] & CL_DEVICE_AFFINITY_DOMAIN_L2_CACHE ? "L2_CACHE " : "";
    partition_affinity += device_single_fp_config_[i] & CL_DEVICE_AFFINITY_DOMAIN_L1_CACHE ? "L1_CACHE " : "";
    partition_affinity += device_single_fp_config_[i] & CL_DEVICE_AFFINITY_DOMAIN_NEXT_PARTITIONABLE ? "NEXT_PARTITIONABLE " : "";
    GGcout("GGEMSOpenCLManager", "PrintDeviceInfos", 0) << "    + Partition Affinity: " << partition_affinity << GGendl;
    GGcout("GGEMSOpenCLManager", "PrintDeviceInfos", 0) << "    + Timer Resolution: " << device_profiling_timer_resolution_[i] << " ns" << GGendl;
    GGcout("GGEMSOpenCLManager", "PrintDeviceInfos", 0) << "    + GGEMS Custom Work Group Size: " << work_group_size_ << GGendl;
  }
  GGcout("GGEMSOpenCLManager", "PrintDeviceInfos", 0) << GGendl;
}

////////////////////////////////////////////////////////////////////////////////
////////////////////////////////////////////////////////////////////////////////
////////////////////////////////////////////////////////////////////////////////

void GGEMSOpenCLManager::SetOpenCLCompilationOptions(void)
{
  // Define the compilation options by default for OpenCL
  build_options_ = "-cl-std=CL1.2 -w -Werror -cl-fast-relaxed-math";

  // Give precision for dosimetry
  #ifdef DOSIMETRY_DOUBLE_PRECISION
  build_options_ += " -DDOSIMETRY_DOUBLE_PRECISION";
  #endif

  // Add auxiliary function path to OpenCL options
  #ifdef GGEMS_PATH
  build_options_ += " -I";
  build_options_ += GGEMS_PATH;
  build_options_ += "/include";
  #elif
  GGEMSMisc::ThrowException("GGEMSOpenCLManager","GGEMSOpenCLManager", "OPENCL_KERNEL_PATH not defined or not find!!!");
  #endif
}

////////////////////////////////////////////////////////////////////////////////
////////////////////////////////////////////////////////////////////////////////
////////////////////////////////////////////////////////////////////////////////

void GGEMSOpenCLManager::PrintBuildOptions(void) const
{
  #ifndef OPENCL_CACHE_KERNEL_COMPILATION
  GGcout("GGEMSOpenCLManager", "PrintBuildOptions", 0) << "OpenCL NVIDIA kernel cache compilation: OFF" << GGendl;
  #else
  GGcout("GGEMSOpenCLManager", "PrintBuildOptions", 0) << "OpenCL NVIDIA kernel cache compilation: ON" << GGendl;
  #endif
  GGcout("GGEMSOpenCLManager", "PrintBuildOptions", 0) << "OpenCL building options: " << build_options_ << GGendl;
}

////////////////////////////////////////////////////////////////////////////////
////////////////////////////////////////////////////////////////////////////////
////////////////////////////////////////////////////////////////////////////////

void GGEMSOpenCLManager::PrintActivatedDevices(void) const
{
  // Checking if activated context
  GGcout("GGEMSOpenCLManager", "PrintActivatedDevices", 3) << "Printing activated devices for GGEMS..." << GGendl;

  GGcout("GGEMSOpenCLManager", "PrintActivatedDevices", 0) << GGendl;
  GGcout("GGEMSOpenCLManager", "PrintActivatedDevices", 0) << "ACTIVATED DEVICES:" << GGendl;
  GGcout("GGEMSOpenCLManager", "PrintActivatedDevices", 0) << "------------------" << GGendl;

  // Loop over activated devices
  for (GGsize i = 0; i < computing_devices_.size(); ++i) {
    GGcout("GGEMSOpenCLManager", "PrintActivatedDevices", 0) << GGendl;
    GGcout("GGEMSOpenCLManager", "PrintActivatedDevices", 0) << "#### DEVICE: " << computing_devices_[i].index_ << " ####" << GGendl;
    GGcout("GGEMSOpenCLManager", "PrintActivatedDevices", 0) << "    -> Name: " << GetDeviceName(computing_devices_[i].index_) << " ####" << GGendl;
    if (GetDeviceType(computing_devices_[i].index_) == CL_DEVICE_TYPE_CPU)
      GGcout("GGEMSOpenCLManager", "PrintActivatedDevices", 0) << "    -> Type: CL_DEVICE_TYPE_CPU " << GGendl;
    else if (GetDeviceType(computing_devices_[i].index_) == CL_DEVICE_TYPE_GPU)
      GGcout("GGEMSOpenCLManager", "PrintActivatedDevices", 0) << "    -> Type: CL_DEVICE_TYPE_GPU " << GGendl;
  }

  GGcout("GGEMSOpenCLManager", "PrintActivatedDevice", 0) << GGendl;
}

////////////////////////////////////////////////////////////////////////////////
////////////////////////////////////////////////////////////////////////////////
////////////////////////////////////////////////////////////////////////////////

void GGEMSOpenCLManager::AddBuildOption(std::string const& option)
{
  build_options_ += " " + option;
}

////////////////////////////////////////////////////////////////////////////////
////////////////////////////////////////////////////////////////////////////////
////////////////////////////////////////////////////////////////////////////////

void GGEMSOpenCLManager::DeviceToActivate(std::string const& device_type, std::string const& device_vendor)
{
  // Transform all parameters in lower caracters
  std::string type = device_type;
  std::string vendor = device_vendor;
  std::transform(type.begin(), type.end(), type.begin(), ::tolower);
  std::transform(vendor.begin(), vendor.end(), vendor.begin(), ::tolower);

  // Checking if there is a number in type
  bool is_index_device = false;
  for (GGsize i = 0; i < type.size(); ++i) {
    if (isdigit(type[i]) != 0) {
      is_index_device = true;
      break;
    }
  }

  // Analyze all cases
  if (type == "all") { // Activating all available OpenCL devices
    for (GGsize i = 0; i < devices_.size(); ++i) {
      // Checking type of device, if different of GPU or CPU, the device will be ignored
      if (GetDeviceType(i) != CL_DEVICE_TYPE_CPU && GetDeviceType(i) != CL_DEVICE_TYPE_GPU) {
        GGwarn("GGEMSOpenCLManager", "DeviceToActivate", 0) << "One of your device(s) is not GPU or CPU and will be ignored" << GGendl;
      }
      else {
        DeviceToActivate(i);
      }
    }
  }
  else if (type == "cpu") { // Activating all CPU devices
    for (GGsize i = 0; i < devices_.size(); ++i) {
      if (device_type_[i] == CL_DEVICE_TYPE_CPU) DeviceToActivate(i);
    }
  }
  else if (type == "gpu") { // Activating all GPU devices or GPU by vendor name
    for (GGsize i = 0; i < devices_.size(); ++i) {
      if (device_type_[i] == CL_DEVICE_TYPE_GPU) {
        if (vendor.empty()) DeviceToActivate(i); // If vendor not specified, take all the GPUs
        else if (device_vendor_[i].find(vendors_[vendor]) != std::string::npos) DeviceToActivate(i); // Specify a vendor
      }
    }
  }
  else if (is_index_device) { // Activating device using index of device
    GGsize pos = 0;
    GGsize index = 0;
    std::string delimiter = ";";
    while ((pos = type.find(delimiter)) != std::string::npos) {
      index = static_cast<GGsize>(std::stoi(type.substr(0, pos)));
      DeviceToActivate(index);
      type.erase(0, pos + delimiter.length());
    }
    index = static_cast<GGsize>(std::stoi(type));
    DeviceToActivate(index);
  }
  else {
    std::ostringstream oss(std::ostringstream::out);
    oss << "Unknown type of device '"<< type << "' !!!";
    GGEMSMisc::ThrowException("GGEMSOpenCLManager", "DeviceToActivate", oss.str());
  }
}

////////////////////////////////////////////////////////////////////////////////
////////////////////////////////////////////////////////////////////////////////
////////////////////////////////////////////////////////////////////////////////

void GGEMSOpenCLManager::DeviceToActivate(GGsize const& device_id)
{
  GGcout("GGEMSOpenCLManager", "DeviceToActivate", 3) << "Activating a device for GGEMS..." << GGendl;

  // Checking range of the index
  if (device_id >= devices_.size()) {
    std::ostringstream oss(std::ostringstream::out);
    oss << "Your device index is out of range!!! " << devices_.size() << " device(s) detected. Index must be in the range [" << 0 << ";" << devices_.size() - 1 << "]!!!";
    GGEMSMisc::ThrowException("GGEMSOpenCLManager", "DeviceToActivate", oss.str());
  }

  // Checking if OpenCL device is CPU or GPU
  if (GetDeviceType(device_id) != CL_DEVICE_TYPE_CPU && GetDeviceType(device_id) != CL_DEVICE_TYPE_GPU) {
    std::ostringstream oss(std::ostringstream::out);
    oss << "Your device is not a GPU or CPU, please activate another device!!!";
    GGEMSMisc::ThrowException("GGEMSOpenCLManager", "DeviceToActivate", oss.str());
  }

  // Checking double precision for dosimetry
  #ifdef DOSIMETRY_DOUBLE_PRECISION
  if (!IsDoublePrecision(device_id)) {
    std::ostringstream oss(std::ostringstream::out);
    oss << "Your OpenCL device '" << GetDeviceName(device_id) << "' does not support double precision!!! Please recompile GGEMS setting DOSIMETRY_DOUBLE_PRECISION to OFF.";
    GGEMSMisc::ThrowException("GGEMSOpenCLManager", "ContextToActivate", oss.str());
  }
  #endif

  // Checking if device already activated
  for (ComputingDevice& i : computing_devices_) {
    if (i.index_ == device_id) {
      GGwarn("GGEMSOpenCLManager", "DeviceToActivate", 2) << "Device already activated." << GGendl;
      return;
    }
  }

  // Creating computing device
  ComputingDevice computing_device;
  computing_device.index_ = device_id;
  computing_device.context_ = new cl::Context(*devices_.at(device_id));

  GGint error = 0;
<<<<<<< HEAD
=======

>>>>>>> e477789d
  computing_device.queue_ = new cl::CommandQueue(*computing_device.context_, *devices_.at(device_id), cl::QueueProperties::Profiling, &error);
  CheckOpenCLError(error, "GGEMSOpenCLManager", "DeviceToActivate");

  // Storing computing device
  computing_devices_.push_back(computing_device);

  // Printing name of activated device
  GGcout("GGEMSOpenCLManager", "DeviceToActivate", 2) << "Activated device: " << GetDeviceName(device_id) << GGendl;
}

////////////////////////////////////////////////////////////////////////////////
////////////////////////////////////////////////////////////////////////////////
////////////////////////////////////////////////////////////////////////////////

void GGEMSOpenCLManager::DeviceBalancing(std::string const& device_balancing)
{
  std::string tmp_device_load = device_balancing;
  GGsize pos = 0;
  GGfloat balancing = 0;
  std::string delimiter = ";";
  volatile GGsize i = 0;
  GGfloat incr_balancing = 0.0f;
  while ((pos = tmp_device_load.find(delimiter)) != std::string::npos) {
    balancing = std::stof(tmp_device_load.substr(0, pos));
    device_balancing_.push_back(balancing);
    incr_balancing += balancing;
    tmp_device_load.erase(0, pos + delimiter.length());
    ++i;
  }
  balancing = std::stof(tmp_device_load.substr(0, pos));
  incr_balancing += balancing;
  device_balancing_.push_back(balancing);

  // Checking sum of balancing = 1;
  if (incr_balancing != 1.0f) {
    std::ostringstream oss(std::ostringstream::out);
    oss << "Device balancing has to be 1 !!! Please change your value. Current value is " << incr_balancing;
    GGEMSMisc::ThrowException("GGEMSOpenCLManager", "DeviceBalancing", oss.str());
  }

  // Checking number of device balancing value
  if (device_balancing_.size() != computing_devices_.size()) {
    std::ostringstream oss(std::ostringstream::out);
    oss << "Mismatch between number of device balancing values and number of activated devices!!!";
    GGEMSMisc::ThrowException("GGEMSOpenCLManager", "DeviceBalancing", oss.str());
  }

  // Printing device balancing
  for (GGsize j = 0; j < device_balancing_.size(); ++j) {
    GGcout("GGEMSOpenCLManager", "DeviceBalancing", 0) << "Balance on device " << GetDeviceName(computing_devices_[j].index_) << ": " << device_balancing_[j]*100.0f << "%" << GGendl;
  }
}

////////////////////////////////////////////////////////////////////////////////
////////////////////////////////////////////////////////////////////////////////
////////////////////////////////////////////////////////////////////////////////

GGsize GGEMSOpenCLManager::CheckKernel(std::string const& kernel_name, std::string const& compilation_options) const
{
  GGcout("GGEMSOpenCLManager","CheckKernel", 3) << "Checking if kernel has already been compiled..." << GGendl;

  // Parameters for kernel infos
  std::string registered_kernel_name("");

  // Loop over registered kernels
  for (GGsize i = 0; i < kernels_.size(); ++i) {
    CheckOpenCLError(kernels_.at(i)->getInfo(CL_KERNEL_FUNCTION_NAME, &registered_kernel_name), "GGEMSOpenCLManager", "CheckKernel");
    registered_kernel_name.erase(std::remove(registered_kernel_name.begin(), registered_kernel_name.end(), '\0'), registered_kernel_name.end());
    if (kernel_name == registered_kernel_name && compilation_options == kernel_compilation_options_.at(i)) return i;
  }

  return KERNEL_NOT_COMPILED;
}

////////////////////////////////////////////////////////////////////////////////
////////////////////////////////////////////////////////////////////////////////
////////////////////////////////////////////////////////////////////////////////

void GGEMSOpenCLManager::CompileKernel(std::string const& kernel_filename, std::string const& kernel_name, cl::Kernel** kernel_list, char* const p_custom_options, char* const p_additional_options)
{
  GGcout("GGEMSOpenCLManager","CompileKernel", 3) << "Compiling a kernel on OpenCL activated context..." << GGendl;

  // Checking the compilation options
  if (p_custom_options && p_additional_options) {
    std::ostringstream oss(std::ostringstream::out);
    oss << "Custom and additional options can not by set in same time!!!";
    GGEMSMisc::ThrowException("GGEMSOpenCLManager", "CompileKernel", oss.str());
  }

  // Handling options to OpenCL compilation kernel
  char kernel_compilation_option[1024];
  if (p_custom_options) {
    #if defined _MSC_VER
    ::strcpy_s(kernel_compilation_option, p_custom_options);
    #else
    ::strcpy(kernel_compilation_option, p_custom_options);
    #endif
  }
  else if (p_additional_options) {
    #if defined _MSC_VER
    ::strcpy_s(kernel_compilation_option, build_options_.c_str());
    ::strcat_s(kernel_compilation_option, " ");
    ::strcat_s(kernel_compilation_option, p_additional_options);
    #else
    ::strcpy(kernel_compilation_option, build_options_.c_str());
    ::strcat(kernel_compilation_option, " ");
    ::strcat(kernel_compilation_option, p_additional_options);
    #endif
  }
  else {
    #if defined _MSC_VER
    ::strcpy_s(kernel_compilation_option, build_options_.c_str());
    #else
    ::strcpy(kernel_compilation_option, build_options_.c_str());
    #endif
  }

  // Checking if kernel already compiled
  GGsize kernel_index = CheckKernel(kernel_name, kernel_compilation_option);

  // if kernel already compiled return it
  if (kernel_index != KERNEL_NOT_COMPILED) {
    for (GGsize i = 0; i < computing_devices_.size(); ++i) {
      kernel_list[i] = kernels_[kernel_index+i];
    }
  }
  else {
    // Check if the source kernel file exists
    std::ifstream source_file_stream(kernel_filename.c_str(), std::ios::in);
    GGEMSFileStream::CheckInputStream(source_file_stream, kernel_filename);

    // Store kernel in a std::string buffer
    std::string source_code(std::istreambuf_iterator<char>(source_file_stream), (std::istreambuf_iterator<char>()));

    // Creating an OpenCL program
    cl::Program::Sources program_source;
    program_source.push_back({source_code.c_str(), source_code.length()});

    // Loop over activated device
    for (GGsize i = 0; i < computing_devices_.size(); ++i) {
      // Make program from source code in context
      cl::Program program = cl::Program(*computing_devices_[i].context_, program_source);

      // Get device associated to context, in our case 1 context = 1 device
      std::vector<cl::Device> device;
      CheckOpenCLError(computing_devices_[i].context_->getInfo(CL_CONTEXT_DEVICES, &device), "GGEMSOpenCLManager", "CompileKernel");

      GGcout("GGEMSOpenCLManager", "CompileKernel", 2) << "Compile a new kernel '" << kernel_name << "' from file: " << kernel_filename << " on device: " << GetDeviceName(computing_devices_[i].index_) << " with options: " << kernel_compilation_option << GGendl;

      // Compile source code on device
      GGint build_status = program.build(device, kernel_compilation_option);
      if (build_status != CL_SUCCESS) {
        std::ostringstream oss(std::ostringstream::out);
        std::string log;
        program.getBuildInfo(device[0], CL_PROGRAM_BUILD_LOG, &log);
        oss << ErrorType(build_status) << std::endl;
        oss << log;
        GGEMSMisc::ThrowException("GGEMSOpenCLManager", "CompileKernel", oss.str());
      }

      // Storing the kernel in the singleton
      kernels_.push_back(new cl::Kernel(program, kernel_name.c_str(), &build_status));
      kernel_list[i] = kernels_.back();
      CheckOpenCLError(build_status, "GGEMSOpenCLManager", "CompileKernel");

      // Storing the compilation options
      kernel_compilation_options_.push_back(kernel_compilation_option);
    }
  }
}

////////////////////////////////////////////////////////////////////////////////
////////////////////////////////////////////////////////////////////////////////
////////////////////////////////////////////////////////////////////////////////

cl::Buffer* GGEMSOpenCLManager::Allocate(void* host_ptr, GGsize const& size, GGsize const& thread_index, cl_mem_flags flags, std::string const& class_name)
{
  GGcout("GGEMSOpenCLManager","Allocate", 3) << "Allocating memory on OpenCL device memory..." << GGendl;

  // Get the RAM manager and check memory
  GGEMSRAMManager& ram_manager = GGEMSRAMManager::GetInstance();

  // Get index of the device
  GGsize device_index = GetIndexOfActivatedDevice(thread_index);

  // Check if buffer size depending on device parameters
  if (!ram_manager.IsBufferSizeCorrect(device_index, size)) {
    std::ostringstream oss(std::ostringstream::out);
    oss << "Size of buffer: " << size << " bytes, is too big!!! The maximum size is " << GetMaxBufferAllocationSize(device_index) << " bytes";
    GGEMSMisc::ThrowException("GGEMSOpenCLManager", "Allocate", oss.str());
  }

  // Check if enough space on device
  if (!ram_manager.IsEnoughAvailableRAMMemory(device_index, size)) {
    GGEMSMisc::ThrowException("GGEMSOpenCLManager", "Allocate", "Not enough RAM memory for buffer allocation!!!");
  }

  GGint error = 0;
  cl::Buffer* buffer = new cl::Buffer(*computing_devices_[thread_index].context_, flags, size, host_ptr, &error);
  CheckOpenCLError(error, "GGEMSOpenCLManager", "Allocate");

  // Increment RAM memory
  ram_manager.IncrementRAMMemory(class_name, thread_index, size);

  return buffer;
}

////////////////////////////////////////////////////////////////////////////////
////////////////////////////////////////////////////////////////////////////////
////////////////////////////////////////////////////////////////////////////////

void GGEMSOpenCLManager::Deallocate(cl::Buffer* buffer, GGsize size, GGsize const& thread_index, std::string const& class_name)
{
  GGcout("GGEMSOpenCLManager","Deallocate", 3) << "Deallocating memory on OpenCL device memory..." << GGendl;

  // Get the RAM manager and check memory
  GGEMSRAMManager& ram_manager = GGEMSRAMManager::GetInstance();

  // Decrement RAM memory
  ram_manager.DecrementRAMMemory(class_name, thread_index, size);

  delete buffer;
}

////////////////////////////////////////////////////////////////////////////////
////////////////////////////////////////////////////////////////////////////////
////////////////////////////////////////////////////////////////////////////////

void GGEMSOpenCLManager::CleanBuffer(cl::Buffer* buffer, GGsize const& size, GGsize const& thread_index)
{
  GGcout("GGEMSOpenCLManager","CleanBuffer", 3) << "Cleaning OpenCL buffer..." << GGendl;

  // Event parameters
  cl::Event event;

  GGint error = computing_devices_[thread_index].queue_->enqueueFillBuffer(*buffer, 0, 0, size, nullptr, &event);

  // Handling event
  char message[] = "Cleaning buffer";
  HandleEvent(event, message);

  CheckOpenCLError(error, "GGEMSOpenCLManager", "CleanBuffer");
}

////////////////////////////////////////////////////////////////////////////////
////////////////////////////////////////////////////////////////////////////////
////////////////////////////////////////////////////////////////////////////////

bool GGEMSOpenCLManager::IsDoublePrecision(GGsize const& device_index) const
{
  if (device_extensions_[device_index].find("cl_khr_fp64") == std::string::npos) return false;
  else return true;
}

////////////////////////////////////////////////////////////////////////////////
////////////////////////////////////////////////////////////////////////////////
////////////////////////////////////////////////////////////////////////////////

bool GGEMSOpenCLManager::IsDoublePrecisionAtomicAddition(GGsize const& device_index) const
{
  if (device_extensions_[device_index].find("cl_khr_int64_base_atomics") == std::string::npos) return false;
  else return true;
}

////////////////////////////////////////////////////////////////////////////////
////////////////////////////////////////////////////////////////////////////////
////////////////////////////////////////////////////////////////////////////////

GGsize GGEMSOpenCLManager::GetBestWorkItem(GGsize const& number_of_elements) const
{
  if (number_of_elements%work_group_size_ == 0) {
    return number_of_elements;
  }
  else if (number_of_elements <= work_group_size_) {
    return work_group_size_;
  }
  else {
    return number_of_elements + (work_group_size_ - number_of_elements%work_group_size_);
  }
}

////////////////////////////////////////////////////////////////////////////////
////////////////////////////////////////////////////////////////////////////////
////////////////////////////////////////////////////////////////////////////////

void GGEMSOpenCLManager::HandleEvent(cl::Event& event, char* message)
{
  clRetainEvent(event());
  event.setCallback(CL_COMPLETE, reinterpret_cast<void (CL_CALLBACK*)(cl_event, GGint, void*)>(GGEMSOpenCLManager::Callback), message);
}

////////////////////////////////////////////////////////////////////////////////
////////////////////////////////////////////////////////////////////////////////
////////////////////////////////////////////////////////////////////////////////

void GGEMSOpenCLManager::Callback(cl_event event, GGint event_command_exec_status, void* user_data)
{
  if (event_command_exec_status != CL_COMPLETE) {
    GGcout("GGEMSOpenCLManager", "Callback", 0) << static_cast<char*>(user_data) << ": error during operation!!!" << GGendl;
    clReleaseEvent(event);
  }
}

////////////////////////////////////////////////////////////////////////////////
////////////////////////////////////////////////////////////////////////////////
////////////////////////////////////////////////////////////////////////////////

void GGEMSOpenCLManager::CheckOpenCLError(GGint const& error, std::string const& class_name, std::string const& method_name) const
{
  if (error != CL_SUCCESS) GGEMSMisc::ThrowException(class_name, method_name, ErrorType(error));
}

////////////////////////////////////////////////////////////////////////////////
////////////////////////////////////////////////////////////////////////////////
////////////////////////////////////////////////////////////////////////////////

std::string GGEMSOpenCLManager::ErrorType(GGint const& error) const
{
  // Error description storing in a ostringstream
  std::ostringstream oss(std::ostringstream::out);
  oss << std::endl;

  // Case 0 -> -19: Run-time and JIT Compiler Errors (driver-dependent)
  // Case -30 -> -70: Compile-time Errors (driver-dependent)
  // Case -1000 -> -1009: Errors thrown by extensions
  // Case -9999: Errors thrown by Vendors
  switch (error) {
    case -1: {
      oss << "CL_DEVICE_NOT_FOUND:" << std::endl;
      oss << "    * if no OpenCL devices that matched device_type were found." << std::endl;
      return oss.str();
    }
    case -2: {
      oss << "CL_DEVICE_NOT_AVAILABLE:" << std::endl;
      oss << "    * if a device in devices is currently not available even though the device was returned by clGetDeviceIDs." << std::endl;
      return oss.str();
    }
    case -3: {
      oss << "CL_COMPILER_NOT_AVAILABLE:" << std::endl;
      oss << "    * if program is created with clCreateProgramWithSource and a compiler is not available i.e. CL_DEVICE_COMPILER_AVAILABLE specified in the table of OpenCL Device Queries for clGetDeviceInfo is set to CL_FALSE." << std::endl;
      return oss.str();
    }
    case -4: {
      oss << "CL_MEM_OBJECT_ALLOCATION_FAILURE:" << std::endl;
      oss << "    * if there is a failure to allocate memory for buffer object." << std::endl;
      return oss.str();
    }
    case -5: {
      oss << "CL_OUT_OF_RESOURCES:" << std::endl;
      oss << "    * if there is a failure to allocate resources required by the OpenCL implementation on the device." << std::endl;
      return oss.str();
    }
    case -6: {
      oss << "CL_OUT_OF_HOST_MEMORY:" << std::endl;
      oss << "    * if there is a failure to allocate resources required by the OpenCL implementation on the host." << std::endl;
      return oss.str();
    }
    case -7: {
      oss << "CL_PROFILING_INFO_NOT_AVAILABLE:" << std::endl;
      oss << "    * if the CL_QUEUE_PROFILING_ENABLE flag is not set for the command-queue, if the execution status of the command identified by event is not CL_COMPLETE or if event is a user event object." << std::endl;
      return oss.str();
    }
    case -8: {
      oss << "CL_MEM_COPY_OVERLAP:" << std::endl;
      oss << "    * if src_buffer and dst_buffer are the same buffer or subbuffer object and the source and destination regions overlap or if src_buffer and dst_buffer are different sub-buffers of the same associated buffer object and they overlap. The regions overlap if src_offset <= to dst_offset <= to src_offset + size – 1, or if dst_offset <= to src_offset <= to dst_offset + size – 1." << std::endl;
      return oss.str();
    }
    case -9: {
      oss << "CL_IMAGE_FORMAT_MISMATCH:" << std::endl;
      oss << "    * if src_image and dst_image do not use the same image format." << std::endl;
      return oss.str();
    }
    case -10: {
      oss << "CL_IMAGE_FORMAT_NOT_SUPPORTED:" << std::endl;
      oss << "    * if the image_format is not supported." << std::endl;
      return oss.str();
    }
    case -11: {
      oss << "CL_BUILD_PROGRAM_FAILURE:" << std::endl;
      oss << "    * if there is a failure to build the program executable. This error will be returned if clBuildProgram does not return until the build has completed." << std::endl;
      return oss.str();
    }
    case -12: {
      oss << "CL_MAP_FAILURE:" << std::endl;
      oss << "    * if there is a failure to map the requested region into the host address space. This error cannot occur for image objects created with CL_MEM_USE_HOST_PTR or CL_MEM_ALLOC_HOST_PTR." << std::endl;
      return oss.str();
    }
    case -13: {
      oss << "CL_MISALIGNED_SUB_BUFFER_OFFSET:" << std::endl;
      oss << "    * if a sub-buffer object is specified as the value for an argument that is a buffer object and the offset specified when the sub-buffer object is created is not aligned to CL_DEVICE_MEM_BASE_ADDR_ALIGN value for device associated with queue." << std::endl;
      return oss.str();
    }
    case -14: {
      oss << "CL_EXEC_STATUS_ERROR_FOR_EVENTS_IN_WAIT_LIST:" << std::endl;
      oss << "    * if the execution status of any of the events in event_list is a negative integer value." << std::endl;
      return oss.str();
    }
    case -15: {
      oss << "CL_COMPILE_PROGRAM_FAILURE:" << std::endl;
      oss << "    * if there is a failure to compile the program source. This error will be returned if clCompileProgram does not return until the compile has completed." << std::endl;
      return oss.str();
    }
    case -16: {
      oss << "CL_LINKER_NOT_AVAILABLE:" << std::endl;
      oss << "    * if a linker is not available i.e. CL_DEVICE_LINKER_AVAILABLE specified in the table of allowed values for param_name for clGetDeviceInfo is set to CL_FALSE." << std::endl;
      return oss.str();
    }
    case -17: {
      oss << "CL_LINK_PROGRAM_FAILURE:" << std::endl;
      oss << "    * if there is a failure to link the compiled binaries and/or libraries." << std::endl;
      return oss.str();
    }
    case -18: {
      oss << "CL_DEVICE_PARTITION_FAILED:" << std::endl;
      oss << "    * if the partition name is supported by the implementation but in_device could not be further partitioned." << std::endl;
      return oss.str();
    }
    case -19: {
      oss << "CL_KERNEL_ARG_INFO_NOT_AVAILABLE:" << std::endl;
      oss << "    * if the argument information is not available for kernel." << std::endl;
      return oss.str();
    }
    case -30: {
      oss << "CL_INVALID_VALUE:" << std::endl;
      oss << "    * This depends on the function: two or more coupled parameters had errors." << std::endl;
      return oss.str();
    }
    case -31: {
      oss << "CL_INVALID_DEVICE_TYPE:" << std::endl;
      oss << "    * if an invalid device_type is given" << std::endl;
      return oss.str();
    }
    case -32: {
      oss << "CL_INVALID_PLATFORM:" << std::endl;
      oss << "    * if an invalid platform was given" << std::endl;
      return oss.str();
    }
    case -33: {
      oss << "CL_INVALID_DEVICE:" << std::endl;
      oss << "    * if devices contains an invalid device or are not associated with the specified platform." << std::endl;
      return oss.str();
    }
    case -34: {
      oss << "CL_INVALID_CONTEXT:" << std::endl;
      oss << "    * if context is not a valid context." << std::endl;
      return oss.str();
    }
    case -35: {
      oss << "CL_INVALID_QUEUE_PROPERTIES:" << std::endl;
      oss << "    * if specified command-queue-properties are valid but are not supported by the device." << std::endl;
      return oss.str();
    }
    case -36: {
      oss << "CL_INVALID_COMMAND_QUEUE:" << std::endl;
      oss << "    * if command_queue is not a valid command-queue." << std::endl;
      return oss.str();
    }
    case -37: {
      oss << "CL_INVALID_HOST_PTR:" << std::endl;
      oss << "    * This flag is valid only if host_ptr is not NULL. If specified, it indicates that the application wants the OpenCL implementation to allocate memory for the memory object and copy the data from memory referenced by host_ptr.CL_MEM_COPY_HOST_PTR and CL_MEM_USE_HOST_PTR are mutually exclusive.CL_MEM_COPY_HOST_PTR can be used with CL_MEM_ALLOC_HOST_PTR to initialize the contents of the cl_mem object allocated using host-accessible (e.g. PCIe) memory." << std::endl;
      return oss.str();
    }
    case -38: {
      oss << "CL_INVALID_MEM_OBJECT:" << std::endl;
      oss << "    * if memobj is not a valid OpenCL memory object." << std::endl;
      return oss.str();
    }
    case -39: {
      oss << "CL_INVALID_IMAGE_FORMAT_DESCRIPTOR:" << std::endl;
      oss << "    * if the OpenGL/DirectX texture internal format does not map to a supported OpenCL image format." << std::endl;
      return oss.str();
    }
    case -40: {
      oss << "CL_INVALID_IMAGE_SIZE:" << std::endl;
      oss << "    * if an image object is specified as an argument value and the image dimensions (image width, height, specified or compute row and/or slice pitch) are not supported by device associated with queue." << std::endl;
      return oss.str();
    }
    case -41: {
      oss << "CL_INVALID_SAMPLER:" << std::endl;
      oss << "    * if sampler is not a valid sampler object." << std::endl;
      return oss.str();
    }
    case -42: {
      oss << "CL_INVALID_BINARY:" << std::endl;
      oss << "    * The provided binary is unfit for the selected device.if program is created with clCreateProgramWithBinary and devices listed in device_list do not have a valid program binary loaded." << std::endl;
      return oss.str();
    }
    case -43: {
      oss << "CL_INVALID_BUILD_OPTIONS:" << std::endl;
      oss << "    * if the build options specified by options are invalid." << std::endl;
      return oss.str();
    }
    case -44: {
      oss << "CL_INVALID_PROGRAM:" << std::endl;
      oss << "    * if program is a not a valid program object." << std::endl;
      return oss.str();
    }
    case -45: {
      oss << "CL_INVALID_PROGRAM_EXECUTABLE:" << std::endl;
      oss << "    * if there is no successfully built program executable available for device associated with command_queue." << std::endl;
      return oss.str();
    }
    case -46: {
      oss << "CL_INVALID_KERNEL_NAME:" << std::endl;
      oss << "    * if kernel_name is not found in program."  << std::endl;
      return oss.str();
    }
    case -47: {
      oss << "CL_INVALID_KERNEL_DEFINITION:" << std::endl;
      oss << "    * if the function definition for __kernel function given by kernel_name such as the number of arguments, the argument types are not the same for all devices for which the program executable has been built." << std::endl;
      return oss.str();
    }
    case -48: {
      oss << "CL_INVALID_KERNEL:" << std::endl;
      oss << "    * if kernel is not a valid kernel object."  << std::endl;
      return oss.str();
    }
    case -49: {
      oss << "CL_INVALID_ARG_INDEX:" << std::endl;
      oss << "    * if arg_index is not a valid argument index." << std::endl;
      return oss.str();
    }
    case -50: {
      oss << "CL_INVALID_ARG_VALUE:" << std::endl;
      oss << "    * if arg_value specified is not a valid value." << std::endl;
      return oss.str();
    }
    case -51: {
      oss << "CL_INVALID_ARG_SIZE:" << std::endl;
      oss << "    * if arg_size does not match the size of the data type for an argument that is not a memory object or if the argument is a memory object and arg_size != sizeof(cl_mem) or if arg_size is zero and the argument is declared with the __local qualifier or if the argument is a sampler and arg_size != sizeof(cl_sampler)." << std::endl;
      return oss.str();
    }
    case -52: {
      oss << "CL_INVALID_KERNEL_ARGS:" << std::endl;
      oss << "    * if the kernel argument values have not been specified." << std::endl;
      return oss.str();
    }
    case -53: {
      oss << "CL_INVALID_WORK_DIMENSION:" << std::endl;
      oss << "    * if work_dim is not a valid value (i.e. a value between 1 and 3)." << std::endl;
      return oss.str();
    }
    case -54: {
      oss << "CL_INVALID_WORK_GROUP_SIZE:" << std::endl;
      oss << "    * if local_work_size is specified and number of work-items specified by global_work_size is not evenly divisable by size of work-group given by local_work_size or does not match the work-group size specified for kernel using the __attribute__((reqd_work_group_size(X, Y, Z))) qualifier in program source.if local_work_size is specified and the total number of work-items in the work-group computed as local_work_size[0] *... local_work_size[work_dim – 1] is greater than the value specified by CL_DEVICE_MAX_WORK_GROUP_SIZE in the table of OpenCL Device Queries for clGetDeviceInfo. if local_work_size is NULL and the __attribute__ ((reqd_work_group_size(X, Y, Z))) qualifier is used to declare the work-group size for kernel in the program source." << std::endl;
      return oss.str();
    }
    case -55: {
      oss << "CL_INVALID_WORK_ITEM_SIZE:" << std::endl;
      oss << "    * if the number of work-items specified in any of local_work_size[0], … local_work_size[work_dim – 1] is greater than the corresponding values specified by CL_DEVICE_MAX_WORK_ITEM_SIZES[0], ... CL_DEVICE_MAX_WORK_ITEM_SIZES[work_dim – 1]" << std::endl;
      return oss.str();
    }
    case -56: {
      oss << "CL_INVALID_GLOBAL_OFFSET:" << std::endl;
      oss << "    * if the value specified in global_work_size + the corresponding values in global_work_offset for any dimensions is greater than the sizeof(size_t) for the device on which the kernel execution will be enqueued." << std::endl;
      return oss.str();
    }
    case -57: {
      oss << "CL_INVALID_EVENT_WAIT_LIST:" << std::endl;
      oss << "    * if event_wait_list is NULL and num_events_in_wait_list > 0, or event_wait_list is not NULL and num_events_in_wait_list is 0, or if event objects in event_wait_list are not valid events." << std::endl;
      return oss.str();
    }
    case -58: {
      oss << "CL_INVALID_EVENT:" << std::endl;
      oss << "    * if event objects specified in event_list are not valid event objects." << std::endl;
      return oss.str();
    }
    case -59: {
      oss << "CL_INVALID_OPERATION:" << std::endl;
      oss << "    * if interoperability is specified by setting CL_CONTEXT_ADAPTER_D3D9_KHR, CL_CONTEXT_ADAPTER_D3D9EX_KHR or CL_CONTEXT_ADAPTER_DXVA_KHR to a non-NULL value, and interoperability with another graphics API is also specified. (only if the cl_khr_dx9_media_sharing extension is supported)." << std::endl;
      return oss.str();
    }
    case -60: {
      oss << "CL_INVALID_GL_OBJECT:" << std::endl;
      oss << "    * if texture is not a GL texture object whose type matches texture_target, if the specified miplevel of texture is not defined, or if the width or height of the specified miplevel is zero." << std::endl;
      return oss.str();
    }
    case -61: {
      oss << "CL_INVALID_BUFFER_SIZE:" << std::endl;
      oss << "    * if size is 0.Implementations may return CL_INVALID_BUFFER_SIZE if size is greater than the CL_DEVICE_MAX_MEM_ALLOC_SIZE value specified in the table of allowed values for param_name for clGetDeviceInfo for all devices in context." << std::endl;
      return oss.str();
    }
    case -62: {
      oss << "CL_INVALID_MIP_LEVEL:" << std::endl;
      oss << "    * if miplevel is greater than zero and the OpenGL implementation does not support creating from non-zero mipmap levels." << std::endl;
      return oss.str();
    }
    case -63: {
      oss << "CL_INVALID_GLOBAL_WORK_SIZE:" << std::endl;
      oss << "    * if global_work_size is NULL, or if any of the values specified in global_work_size[0], ... global_work_size [work_dim – 1] are 0 or exceed the range given by the sizeof(size_t) for the device on which the kernel execution will be enqueued." << std::endl;
      return oss.str();
    }
    case -64: {
      oss << "CL_INVALID_PROPERTY:" << std::endl;
      oss << "    * Vague error, depends on the function" << std::endl;
      return oss.str();
    }
    case -65: {
      oss << "CL_INVALID_IMAGE_DESCRIPTOR:" << std::endl;
      oss << "    * if values specified in image_desc are not valid or if image_desc is NULL." << std::endl;
      return oss.str();
    }
    case -66: {
      oss << "CL_INVALID_COMPILER_OPTIONS:" << std::endl;
      oss << "    * if the compiler options specified by options are invalid." << std::endl;
      return oss.str();
    }
    case -67: {
      oss << "CL_INVALID_LINKER_OPTIONS:" << std::endl;
      oss << "    * if the linker options specified by options are invalid." << std::endl;
      return oss.str();
    }
    case -68: {
      oss << "CL_INVALID_DEVICE_PARTITION_COUNT:" << std::endl;
      oss << "    * if the partition name specified in properties is CL_DEVICE_PARTITION_BY_COUNTS and the number of sub-devices requested exceeds CL_DEVICE_PARTITION_MAX_SUB_DEVICES or the total number of compute units requested exceeds CL_DEVICE_PARTITION_MAX_COMPUTE_UNITS for in_device, or the number of compute units requested for one or more sub-devices is less than zero or the number of sub-devices requested exceeds CL_DEVICE_PARTITION_MAX_COMPUTE_UNITS for in_device." << std::endl;
      return oss.str();
    }
    case -69: {
      oss << "CL_INVALID_PIPE_SIZE:" << std::endl;
      oss << "    * if pipe_packet_size is 0 or the pipe_packet_size exceeds CL_DEVICE_PIPE_MAX_PACKET_SIZE value for all devices in context or if pipe_max_packets is 0." << std::endl;
      return oss.str();
    }
    case -70: {
      oss << "CL_INVALID_DEVICE_QUEUE:" << std::endl;
      oss << "    * when an argument is of type queue_t when it’s not a valid device queue object." << std::endl;
      return oss.str();
    }
    case -1000: {
      oss << "CL_INVALID_GL_SHAREGROUP_REFERENCE_KHR:" << std::endl;
      oss << "    * CL and GL not on the same device (only when using a GPU)." << std::endl;
      return oss.str();
    }
    case -1001: {
      oss << "CL_PLATFORM_NOT_FOUND_KHR:" << std::endl;
      oss << "    * No valid ICDs found" << std::endl;
      return oss.str();
    }
    case -1002: {
      oss << "CL_INVALID_D3D10_DEVICE_KHR:" << std::endl;
      oss << "    * if the Direct3D 10 device specified for interoperability is not compatible with the devices against which the context is to be created." << std::endl;
      return oss.str();
    }
    case -1003: {
      oss << "CL_INVALID_D3D10_RESOURCE_KHR:" << std::endl;
      oss << "    * If the resource is not a Direct3D 10 buffer or texture object" << std::endl;
      return oss.str();
    }
    case -1004: {
      oss << "CL_D3D10_RESOURCE_ALREADY_ACQUIRED_KHR:" << std::endl;
      oss << "    * If a mem_object is already acquired by OpenCL" << std::endl;
      return oss.str();
    }
    case -1005: {
      oss << "CL_D3D10_RESOURCE_NOT_ACQUIRED_KHR:" << std::endl;
      oss << "    * If a mem_object is not acquired by OpenCL" << std::endl;
      return oss.str();
    }
    case -1006: {
      oss << "CL_INVALID_D3D11_DEVICE_KHR:" << std::endl;
      oss << "    * if the Direct3D 11 device specified for interoperability is not compatible with the devices against which the context is to be created." << std::endl;
      return oss.str();
    }
    case -1007: {
      oss << "CL_INVALID_D3D11_RESOURCE_KHR:" << std::endl;
      oss << "    * If the resource is not a Direct3D 11 buffer or texture object" << std::endl;
      return oss.str();
    }
    case -1008: {
      oss << "CL_D3D11_RESOURCE_ALREADY_ACQUIRED_KHR:" << std::endl;
      oss << "    * If a mem_object is already acquired by OpenCL" << std::endl;
      return oss.str();
    }
    case -1009: {
      oss << "CL_D3D11_RESOURCE_NOT_ACQUIRED_KHR:" << std::endl;
      oss << "    * If a mem_object is not acquired by OpenCL" << std::endl;
      return oss.str();
    }
    case -1010: {
      oss << "CL_INVALID_D3D9_DEVICE_NV or CL_INVALID_DX9_DEVICE_INTEL:" << std::endl;
      oss << "    * If the Direct3D 9 device specified for interoperability is not compatible with the devices against which the context is to be created" << std::endl;
      return oss.str();
    }
    case -1011: {
      oss << "CL_INVALID_D3D9_RESOURCE_NV or CL_INVALID_DX9_RESOURCE_INTEL:" << std::endl;
      oss << "    * If a 'mem_object' is not a Direct3D 9 resource of the required type" << std::endl;
      return oss.str();
    }
    case -1012: {
      oss << "CL_D3D9_RESOURCE_ALREADY_ACQUIRED_NV or CL_DX9_RESOURCE_ALREADY_ACQUIRED_INTEL:" << std::endl;
      oss << "    * If any of the 'mem_objects' is currently already acquired by OpenCL" << std::endl;
      return oss.str();
    }
    case -1013: {
      oss << "CL_D3D9_RESOURCE_NOT_ACQUIRED_NV or CL_DX9_RESOURCE_NOT_ACQUIRED_INTEL:" << std::endl;
      oss << "    * If any of the 'mem_objects' is currently not acquired by OpenCL" << std::endl;
      return oss.str();
    }
    case -1092: {
      oss << "CL_EGL_RESOURCE_NOT_ACQUIRED_KHR:" << std::endl;
      oss << "    * If a 'mem_object' is not acquired by OpenCL" << std::endl;
      return oss.str();
    }
    case -1093: {
      oss << "CL_INVALID_EGL_OBJECT_KHR:" << std::endl;
      oss << "    * If a 'mem_object' is not a EGL resource of the required type" << std::endl;
      return oss.str();
    }
    case -1094: {
      oss << "CL_INVALID_ACCELERATOR_INTEL:" << std::endl;
      oss << "    * When 'arg_value' is not a valid accelerator object, and by clRetainAccelerator, clReleaseAccelerator, and clGetAcceleratorInfo when 'accelerator' is not a valid accelerator object" << std::endl;
      return oss.str();
    }
    case -1095: {
      oss << "CL_INVALID_ACCELERATOR_TYPE_INTEL:" << std::endl;
      oss << "    * When 'arg_value' is not an accelerator object of the correct type, or when 'accelerator_type' is not a valid accelerator type" << std::endl;
      return oss.str();
    }
    case -1096: {
      oss << "CL_INVALID_ACCELERATOR_DESCRIPTOR_INTEL:" << std::endl;
      oss << "    * When values described by 'descriptor' are not valid, or if a combination of values is not valid" << std::endl;
      return oss.str();
    }
    case -1097: {
      oss << "CL_ACCELERATOR_TYPE_NOT_SUPPORTED_INTEL:" << std::endl;
      oss << "    * When 'accelerator_type' is a valid accelerator type, but it not supported by any device in 'context'" << std::endl;
      return oss.str();
    }
    case -1098: {
      oss << "CL_INVALID_VA_API_MEDIA_ADAPTER_INTEL:" << std::endl;
      oss << "    * If the VA API display specified for interoperability is not compatible with the devices against which the context is to be created" << std::endl;
      return oss.str();
    }
    case -1099: {
      oss << "CL_INVALID_VA_API_MEDIA_SURFACE_INTEL:" << std::endl;
      oss << "    * If 'surface' is not a VA API surface of the required type, by clGetMemObjectInfo when 'param_name' is CL_MEM_VA_API_MEDIA_SURFACE_INTEL when was not created from a VA API surface, and from clGetImageInfo when 'param_name' is CL_IMAGE_VA_API_PLANE_INTEL and 'image' was not created from a VA API surface" << std::endl;
      return oss.str();
    }
    case -1100: {
      oss << "CL_VA_API_MEDIA_SURFACE_ALREADY_ACQUIRED_INTEL:" << std::endl;
      oss << "    * If any of the 'mem_objects' is already acquired by OpenCL" << std::endl;
      return oss.str();
    }
    case -1101: {
      oss << "CL_VA_API_MEDIA_SURFACE_NOT_ACQUIRED_INTEL:" << std::endl;
      oss << "    * If any of the 'mem_objects' are not currently acquired by OpenCL" << std::endl;
      return oss.str();
    }
    case -9999: {
      oss << "NVidia:" << std::endl;
      oss << "    * Illegal read or write to a buffer" << std::endl;
      return oss.str();
    }
    default: {
      oss << "Unknown OpenCL error" << std::endl;
      return oss.str();
    }
  }
}

////////////////////////////////////////////////////////////////////////////////
////////////////////////////////////////////////////////////////////////////////
////////////////////////////////////////////////////////////////////////////////

GGEMSOpenCLManager* get_instance_ggems_opencl_manager(void)
{
  return &GGEMSOpenCLManager::GetInstance();
}

////////////////////////////////////////////////////////////////////////////////
////////////////////////////////////////////////////////////////////////////////
////////////////////////////////////////////////////////////////////////////////

void print_infos_opencl_manager(GGEMSOpenCLManager* opencl_manager)
{
  opencl_manager->PrintPlatformInfos();
  opencl_manager->PrintDeviceInfos();
  opencl_manager->PrintBuildOptions();
  opencl_manager->PrintActivatedDevices();
}

////////////////////////////////////////////////////////////////////////////////
////////////////////////////////////////////////////////////////////////////////
////////////////////////////////////////////////////////////////////////////////

void set_device_index_ggems_opencl_manager(GGEMSOpenCLManager* opencl_manager, GGsize const device_id)
{
  opencl_manager->DeviceToActivate(device_id);
}

////////////////////////////////////////////////////////////////////////////////
////////////////////////////////////////////////////////////////////////////////
////////////////////////////////////////////////////////////////////////////////

void set_device_to_activate_opencl_manager(GGEMSOpenCLManager* opencl_manager, char const* device_type, char const* device_vendor)
{
  opencl_manager->DeviceToActivate(device_type, device_vendor);
}

////////////////////////////////////////////////////////////////////////////////
////////////////////////////////////////////////////////////////////////////////
////////////////////////////////////////////////////////////////////////////////

void clean_opencl_manager(GGEMSOpenCLManager* opencl_manager)
{
  opencl_manager->Clean();
}

////////////////////////////////////////////////////////////////////////////////
////////////////////////////////////////////////////////////////////////////////
////////////////////////////////////////////////////////////////////////////////

void set_device_balancing_opencl_manager(GGEMSOpenCLManager* opencl_manager, char const* device_balancing)
{
  opencl_manager->DeviceBalancing(device_balancing);
}<|MERGE_RESOLUTION|>--- conflicted
+++ resolved
@@ -741,10 +741,7 @@
   computing_device.context_ = new cl::Context(*devices_.at(device_id));
 
   GGint error = 0;
-<<<<<<< HEAD
-=======
-
->>>>>>> e477789d
+
   computing_device.queue_ = new cl::CommandQueue(*computing_device.context_, *devices_.at(device_id), cl::QueueProperties::Profiling, &error);
   CheckOpenCLError(error, "GGEMSOpenCLManager", "DeviceToActivate");
 
@@ -880,8 +877,7 @@
     std::string source_code(std::istreambuf_iterator<char>(source_file_stream), (std::istreambuf_iterator<char>()));
 
     // Creating an OpenCL program
-    cl::Program::Sources program_source;
-    program_source.push_back({source_code.c_str(), source_code.length()});
+    cl::Program::Sources program_source(1, std::make_pair(source_code.c_str(), source_code.length() + 1));
 
     // Loop over activated device
     for (GGsize i = 0; i < computing_devices_.size(); ++i) {
