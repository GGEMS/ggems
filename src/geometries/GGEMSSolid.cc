// ************************************************************************
// * This file is part of GGEMS.                                          *
// *                                                                      *
// * GGEMS is free software: you can redistribute it and/or modify        *
// * it under the terms of the GNU General Public License as published by *
// * the Free Software Foundation, either version 3 of the License, or    *
// * (at your option) any later version.                                  *
// *                                                                      *
// * GGEMS is distributed in the hope that it will be useful,             *
// * but WITHOUT ANY WARRANTY; without even the implied warranty of       *
// * MERCHANTABILITY or FITNESS FOR A PARTICULAR PURPOSE.  See the        *
// * GNU General Public License for more details.                         *
// *                                                                      *
// * You should have received a copy of the GNU General Public License    *
// * along with GGEMS.  If not, see <https://www.gnu.org/licenses/>.      *
// *                                                                      *
// ************************************************************************

/*!
  \file GGEMSSolid.cc

  \brief GGEMS class for solid. This class store geometry about phantom or detector

  \author Julien BERT <julien.bert@univ-brest.fr>
  \author Didier BENOIT <didier.benoit@inserm.fr>
  \author LaTIM, INSERM - U1101, Brest, FRANCE
  \version 1.0
  \date Tuesday March 2, 2020
*/

#include "GGEMS/geometries/GGEMSSolid.hh"
#include "GGEMS/sources/GGEMSSourceManager.hh"
#include "GGEMS/physics/GGEMSCrossSections.hh"
#include "GGEMS/randoms/GGEMSPseudoRandomGenerator.hh"
#include "GGEMS/maths/GGEMSGeometryTransformation.hh"
#include "GGEMS/geometries/GGEMSSolidBoxData.hh"
#include "GGEMS/geometries/GGEMSVoxelizedSolidData.hh"

////////////////////////////////////////////////////////////////////////////////
////////////////////////////////////////////////////////////////////////////////
////////////////////////////////////////////////////////////////////////////////

GGEMSSolid::GGEMSSolid(void)
: kernel_option_("")
{
  GGcout("GGEMSSolid", "GGEMSSolid", 3) << "GGEMSSolid creating..." << GGendl;

  // Allocation of geometry transformation
  geometry_transformation_ = new GGEMSGeometryTransformation();
  data_reg_type_ = "";

  GGEMSOpenCLManager& opencl_manager = GGEMSOpenCLManager::GetInstance();
  number_activated_devices_ = opencl_manager.GetNumberOfActivatedDevice();

  solid_data_ = new cl::Buffer*[number_activated_devices_];
  label_data_ = new cl::Buffer*[number_activated_devices_];

  // Storing a kernel for each device
  kernel_particle_solid_distance_ = new cl::Kernel*[number_activated_devices_];
  kernel_project_to_solid_ = new cl::Kernel*[number_activated_devices_];
  kernel_track_through_solid_ = new cl::Kernel*[number_activated_devices_];

  is_scatter_ = false;

  GGcout("GGEMSSolid", "GGEMSSolid", 3) << "GGEMSSolid created!!!" << GGendl;
}

////////////////////////////////////////////////////////////////////////////////
////////////////////////////////////////////////////////////////////////////////
////////////////////////////////////////////////////////////////////////////////

GGEMSSolid::~GGEMSSolid(void)
{
  GGcout("GGEMSSolid", "~GGEMSSolid", 3) << "GGEMSSolid erasing..." << GGendl;

  if (kernel_particle_solid_distance_) {
    delete[] kernel_particle_solid_distance_;
    kernel_particle_solid_distance_ = nullptr;
  }

  if (kernel_project_to_solid_) {
    delete[] kernel_project_to_solid_;
    kernel_project_to_solid_ = nullptr;
  }

  if (kernel_track_through_solid_) {
    delete[] kernel_track_through_solid_;
    kernel_track_through_solid_ = nullptr;
  }

  if (geometry_transformation_) {
    delete geometry_transformation_;
    geometry_transformation_ = nullptr;
  }

  GGEMSOpenCLManager& opencl_manager = GGEMSOpenCLManager::GetInstance();

  if (label_data_) {
    for (GGsize i = 0; i < number_activated_devices_; ++i) {
<<<<<<< HEAD
      GGEMSVoxelizedSolidData* solid_data_device = opencl_manager.GetDeviceBuffer<GGEMSVoxelizedSolidData>(solid_data_[i], CL_TRUE, CL_MAP_WRITE | CL_MAP_READ, sizeof(GGEMSVoxelizedSolidData), i);
      GGsize number_of_voxels = static_cast<GGsize>(solid_data_device->number_of_voxels_);
      opencl_manager.ReleaseDeviceBuffer(solid_data_[i], solid_data_device, i);
      opencl_manager.Deallocate(label_data_[i], number_of_voxels*sizeof(GGuchar), i);
=======
      opencl_manager.Deallocate(label_data_[i], number_of_voxels_*sizeof(GGuchar), i);
>>>>>>> f4520797
    }
    delete[] label_data_;
    label_data_ = nullptr;
  }

  if (solid_data_) {
    for (GGsize i = 0; i < number_activated_devices_; ++i) {
      opencl_manager.Deallocate(solid_data_[i], sizeof(GGEMSSolidBoxData), i);
    }
    delete[] solid_data_;
    solid_data_ = nullptr;
  }

  GGcout("GGEMSSolid", "~GGEMSSolid", 3) << "GGEMSSolid erased!!!" << GGendl;
}

////////////////////////////////////////////////////////////////////////////////
////////////////////////////////////////////////////////////////////////////////
////////////////////////////////////////////////////////////////////////////////

void GGEMSSolid::EnableTracking(void)
{
  kernel_option_ += " -DGGEMS_TRACKING";
}

////////////////////////////////////////////////////////////////////////////////
////////////////////////////////////////////////////////////////////////////////
////////////////////////////////////////////////////////////////////////////////

void GGEMSSolid::SetRotation(GGfloat3 const& rotation_xyz)
{
  geometry_transformation_->SetRotation(rotation_xyz);
}

////////////////////////////////////////////////////////////////////////////////
////////////////////////////////////////////////////////////////////////////////
////////////////////////////////////////////////////////////////////////////////

void GGEMSSolid::SetPosition(GGfloat3 const& position_xyz)
{
  geometry_transformation_->SetTranslation(position_xyz);
}<|MERGE_RESOLUTION|>--- conflicted
+++ resolved
@@ -97,14 +97,7 @@
 
   if (label_data_) {
     for (GGsize i = 0; i < number_activated_devices_; ++i) {
-<<<<<<< HEAD
-      GGEMSVoxelizedSolidData* solid_data_device = opencl_manager.GetDeviceBuffer<GGEMSVoxelizedSolidData>(solid_data_[i], CL_TRUE, CL_MAP_WRITE | CL_MAP_READ, sizeof(GGEMSVoxelizedSolidData), i);
-      GGsize number_of_voxels = static_cast<GGsize>(solid_data_device->number_of_voxels_);
-      opencl_manager.ReleaseDeviceBuffer(solid_data_[i], solid_data_device, i);
-      opencl_manager.Deallocate(label_data_[i], number_of_voxels*sizeof(GGuchar), i);
-=======
       opencl_manager.Deallocate(label_data_[i], number_of_voxels_*sizeof(GGuchar), i);
->>>>>>> f4520797
     }
     delete[] label_data_;
     label_data_ = nullptr;
