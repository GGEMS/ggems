--- conflicted
+++ resolved
@@ -15,16 +15,10 @@
 #define POINT_SOURCE_CUH
 
 #include "global.cuh"
-<<<<<<< HEAD
 #include "fun.cuh"
 #include "prng.cuh"
 #include "ggems_source.cuh"
 
-=======
-#include "ggems_vsource.cuh"
-#include "image_reader.cuh"
-#include <iostream>
->>>>>>> 0c79e927
 // Sphere
 class PointSource : public GGEMSSource {
     public:        
